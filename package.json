{
<<<<<<< HEAD
  "name": "GochainExplorer",
  "private": false,
  "version": "0.2.0",
  "description": "A lightweight gochain block explorer",
=======
  "name": "GoChain Explorer",
  "private": false,
  "version": "0.2.0",
  "description": "A lightweight GoChain block explorer",
>>>>>>> 2328d1c7
  "repository": "https://github.com/gochain-io/explorer",
  "license": "MIT",
  "scripts": {
    "start": "concurrently \"node tools/grabber.js \" \"node app.js\" ",
    "pretest": "copyfiles app.js app/  ",
    "test": "./node_modules/.bin/mocha --reporter spec  "
  },
  "dependencies": {
    "bignumber.js": "^5.0.0",
    "body-parser": "^1.12.2",
    "concurrently": "^3.5.1",
    "ejs": "~2.5.7",
    "express": "^4.16.0",
    "mongoose": "^4.13.8",
    "morgan": "^1.9.0",
    "serve-favicon": "~2.4.5",
    "socket.io": "^2.0.4",
    "solc": "^0.4.19",
    "web3": "~0.19.0"
  },
  "devDependencies": {
    "chai": "^4.1.2",
    "copyfiles": "^1.2.0",
    "ethereumjs-testrpc": "^6.0.3",
    "mocha": "^4.1.0",
    "request": "^2.83.0"
  }
}<|MERGE_RESOLUTION|>--- conflicted
+++ resolved
@@ -1,15 +1,8 @@
 {
-<<<<<<< HEAD
-  "name": "GochainExplorer",
-  "private": false,
-  "version": "0.2.0",
-  "description": "A lightweight gochain block explorer",
-=======
-  "name": "GoChain Explorer",
+  "name": "GoChainExplorer",
   "private": false,
   "version": "0.2.0",
   "description": "A lightweight GoChain block explorer",
->>>>>>> 2328d1c7
   "repository": "https://github.com/gochain-io/explorer",
   "license": "MIT",
   "scripts": {
