package backend

import (
	"context"
	"encoding/hex"
	"fmt"
	"math/big"
	"strconv"
	"time"

	"github.com/rs/zerolog/log"
	mgo "gopkg.in/mgo.v2"
	"gopkg.in/mgo.v2/bson"

	"github.com/gochain-io/explorer/server/models"
	"github.com/gochain-io/gochain/common"
	"github.com/gochain-io/gochain/core/types"
	"github.com/gochain-io/gochain/goclient"
)

var wei = big.NewInt(1000000000000000000)

func appendIfMissing(slice []string, i string) []string {
	for _, ele := range slice {
		if ele == i {
			return slice
		}
	}
	return append(slice, i)
}

type MongoBackend struct {
	host     string
	mongo    *mgo.Database
	goClient *goclient.Client
}

// New create new rpc client with given url
<<<<<<< HEAD
func NewMongoClient(host, rpcUrl string) *MongoBackend {
	client, err := goclient.Dial(rpcUrl)
=======
func NewMongoClient(host, rpcUrl, dbName string) *MongoBackend {
	client, err := ethclient.Dial(rpcUrl)
>>>>>>> cb2e5887
	if err != nil {
		log.Fatal().Err(err).Msg("main")
	}
	Host := []string{
		host,
	}
	session, err := mgo.DialWithInfo(&mgo.DialInfo{
		Addrs: Host,
	})
	if err != nil {
		panic(err)
	}

	importer := new(MongoBackend)

<<<<<<< HEAD
	importer.mongo = session.DB("blocks")
	importer.goClient = client
=======
	importer.mongo = session.DB(dbName)
	importer.ethClient = client
>>>>>>> cb2e5887
	importer.createIndexes()

	return importer

}
func (self *MongoBackend) parseTx(tx *types.Transaction, block *types.Block) *models.Transaction {
	from, err := self.goClient.TransactionSender(context.Background(), tx, block.Header().Hash(), 0)
	if err != nil {
		log.Fatal().Err(err).Msg("parseTx")
	}
	gas := tx.Gas()
	to := ""
	if tx.To() != nil {
		to = tx.To().Hex()
	}
	log.Debug().Interface("TX:", tx).Msg("parseTx")
	return &models.Transaction{TxHash: tx.Hash().Hex(),
		To:          to,
		From:        from.Hex(),
		Value:       tx.Value().String(),
		GasPrice:    tx.GasPrice().String(),
		GasLimit:    tx.Gas(),
		BlockNumber: block.Number().Int64(),
		GasFee:      new(big.Int).Mul(tx.GasPrice(), big.NewInt(int64(gas))).String(),
		Nonce:       strconv.Itoa(int(tx.Nonce())),
		BlockHash:   block.Hash().Hex(),
		CreatedAt:   time.Unix(block.Time().Int64(), 0),
		InputData:   hex.EncodeToString(tx.Data()[:]),
	}
}
func (self *MongoBackend) parseBlock(block *types.Block) *models.Block {
	var transactions []string
	for _, tx := range block.Transactions() {
		transactions = append(transactions, tx.Hash().Hex())
	}
	return &models.Block{Number: block.Header().Number.Int64(),
		GasLimit:   int(block.Header().GasLimit),
		BlockHash:  block.Hash().Hex(),
		CreatedAt:  time.Unix(block.Time().Int64(), 0),
		ParentHash: block.ParentHash().Hex(),
		TxHash:     block.Header().TxHash.Hex(),
		GasUsed:    strconv.Itoa(int(block.Header().GasUsed)),
		Nonce:      strconv.Itoa(int((block.Nonce()))),
		Miner:      block.Coinbase().Hex(),
		TxCount:    int(uint64(len(block.Transactions()))),
		Difficulty: block.Difficulty().Int64(),
		// TotalDifficulty: block.DeprecatedTd().Int64(), # deprecated https://github.com/ethereum/go-ethereum/blob/master/core/types/block.go#L154
		Sha3Uncles: block.UncleHash().Hex(),
		ExtraData:  string(block.Extra()[:]),
		// Transactions: transactions,
	}
}

func (self *MongoBackend) createIndexes() {
	err := self.mongo.C("Transactions").EnsureIndex(mgo.Index{Key: []string{"from"}, Background: true, Sparse: true})
	if err != nil {
		panic(err)
	}
	err = self.mongo.C("Transactions").EnsureIndex(mgo.Index{Key: []string{"to"}, Background: true, Sparse: true})
	if err != nil {
		panic(err)
	}
	err = self.mongo.C("Transactions").EnsureIndex(mgo.Index{Key: []string{"tx_hash"}, Unique: true, DropDups: true, Background: true, Sparse: true})
	if err != nil {
		panic(err)
	}

	err = self.mongo.C("Transactions").EnsureIndex(mgo.Index{Key: []string{"block_number"}, Background: true, Sparse: true})
	if err != nil {
		panic(err)
	}

	err = self.mongo.C("Transactions").EnsureIndex(mgo.Index{Key: []string{"from", "to", "-block_number"}, Background: true})
	if err != nil {
		panic(err)
	}

	err = self.mongo.C("Transactions").EnsureIndex(mgo.Index{Key: []string{"-created_at"}, Background: true})
	if err != nil {
		panic(err)
	}

	err = self.mongo.C("Blocks").EnsureIndex(mgo.Index{Key: []string{"number"}, Unique: true, DropDups: true, Background: true, Sparse: true})
	if err != nil {
		panic(err)
	}

	err = self.mongo.C("Blocks").EnsureIndex(mgo.Index{Key: []string{"-number"}, Background: true})
	if err != nil {
		panic(err)
	}

	err = self.mongo.C("Blocks").EnsureIndex(mgo.Index{Key: []string{"miner"}, Background: true, Sparse: true})
	if err != nil {
		panic(err)
	}

	err = self.mongo.C("Blocks").EnsureIndex(mgo.Index{Key: []string{"hash"}, Background: true, Sparse: true})
	if err != nil {
		panic(err)
	}

	err = self.mongo.C("ActiveAddress").EnsureIndex(mgo.Index{Key: []string{"updated_at"}, Background: true, Sparse: true})
	if err != nil {
		panic(err)
	}
	err = self.mongo.C("ActiveAddress").EnsureIndex(mgo.Index{Key: []string{"address"}, Unique: true, DropDups: true, Background: true, Sparse: true})
	if err != nil {
		panic(err)
	}
	err = self.mongo.C("Addresses").EnsureIndex(mgo.Index{Key: []string{"address"}, Unique: true, DropDups: true, Background: true, Sparse: true})
	if err != nil {
		panic(err)
	}

	err = self.mongo.C("Addresses").EnsureIndex(mgo.Index{Key: []string{"-balance_float"}, Background: true, Sparse: true})
	if err != nil {
		panic(err)
	}

	err = self.mongo.C("TokensHolders").EnsureIndex(mgo.Index{Key: []string{"contract_address", "token_holder_address"}, Background: true, Sparse: true})
	if err != nil {
		panic(err)
	}

	err = self.mongo.C("TokensHolders").EnsureIndex(mgo.Index{Key: []string{"balance_int"}, Background: true, Sparse: true})
	if err != nil {
		panic(err)
	}

	err = self.mongo.C("InternalTransactions").EnsureIndex(mgo.Index{Key: []string{"contract_address", "from_address", "to_address"}, Background: true, Sparse: true})
	if err != nil {
		panic(err)
	}

	err = self.mongo.C("InternalTransactions").EnsureIndex(mgo.Index{Key: []string{"block_number"}, Background: true, Sparse: true})
	if err != nil {
		panic(err)
	}

	err = self.mongo.C("Stats").EnsureIndex(mgo.Index{Key: []string{"-updated_at"}, Background: true, Sparse: true})
	if err != nil {
		panic(err)
	}
}

func (self *MongoBackend) importBlock(block *types.Block) *models.Block {
	log.Debug().Str("BlockNumber", block.Header().Number.String()).Str("Hash", block.Hash().Hex()).Str("ParentHash", block.ParentHash().Hex()).Msg("Importing block")
	b := self.parseBlock(block)
	log.Debug().Interface("Block", b)
	_, err := self.mongo.C("Blocks").Upsert(bson.M{"number": b.Number}, b)
	if err != nil {
		log.Fatal().Err(err).Msg("importBlock")
	}
	_, err = self.mongo.C("Transactions").RemoveAll(bson.M{"block_number": b.Number}) //deleting all txs belong to this block if any exist
	if err != nil {
		log.Fatal().Err(err).Msg("importBlock")
	}
	for _, tx := range block.Transactions() {
		self.importTx(tx, block)
	}
	_, err = self.mongo.C("ActiveAddress").Upsert(bson.M{"address": block.Coinbase().Hex()}, &models.ActiveAddress{Address: block.Coinbase().Hex(), UpdatedAt: time.Now()})
	if err != nil {
		log.Fatal().Err(err).Msg("importBlock")
	}
	return b

}
func (self *MongoBackend) importTx(tx *types.Transaction, block *types.Block) {
	log.Debug().Msg("Importing tx" + tx.Hash().Hex())
	transaction := self.parseTx(tx, block)
	_, err := self.mongo.C("Transactions").Upsert(bson.M{"tx_hash": tx.Hash().String()}, transaction)
	if err != nil {
		log.Fatal().Err(err).Msg("importTx")
	}
	_, err = self.mongo.C("ActiveAddress").Upsert(bson.M{"address": transaction.From}, &models.ActiveAddress{Address: transaction.From, UpdatedAt: time.Now()})
	if err != nil {
		log.Fatal().Err(err).Msg("importBlock")
	}

	_, err = self.mongo.C("ActiveAddress").Upsert(bson.M{"address": transaction.To}, &models.ActiveAddress{Address: transaction.To, UpdatedAt: time.Now()})
	if err != nil {
		log.Fatal().Err(err).Msg("importBlock")
	}
}
func (self *MongoBackend) needReloadBlock(blockNumber int64) bool {
	block := self.getBlockByNumber(blockNumber)
	if block == nil {
		log.Debug().Msg("Checking parent - main block not found")
		return true
	}
	parentBlockNumber := (block.Number - 1)
	parentBlock := self.getBlockByNumber(parentBlockNumber)
	if parentBlock != nil {
		log.Debug().Str("ParentHash", block.ParentHash).Str("Hash from parent", parentBlock.BlockHash).Int64("BlockNumber", block.Number).Int64("ParentNumber", parentBlock.Number).Msg("Checking parent")
	}
	return parentBlock == nil || (block.ParentHash != parentBlock.BlockHash)

}

func (self *MongoBackend) transactionsConsistent(blockNumber int64) bool {
	block := self.getBlockByNumber(blockNumber)
	if block != nil {
		transactionCounter, err := self.mongo.C("Transactions").Find(bson.M{"block_number": blockNumber}).Count()
		log.Debug().Int("Transactions in block", block.TxCount).Int("Num of transactions in db", transactionCounter).Msg("TransactionsConsistent")
		if err != nil {
			log.Fatal().Err(err).Msg("TransactionsConsistent")
		}
		return transactionCounter == block.TxCount
	}
	return true
}

func (self *MongoBackend) importAddress(address string, balance *big.Int, token *TokenDetails, contract, go20 bool) *models.Address {
	balanceGoFloat, _ := new(big.Float).SetPrec(100).Quo(new(big.Float).SetInt(balance), new(big.Float).SetInt(wei)).Float64() //converting to GO from wei
	balanceGoString := new(big.Rat).SetFrac(balance, wei).FloatString(18)
	log.Info().Str("address", address).Str("precise balance", balanceGoString).Float64("balance float", balanceGoFloat).Msg("Updating address")
	tokenHoldersCounter, err := self.mongo.C("TokensHolders").Find(bson.M{"contract_address": address}).Count()
	if err != nil {
		log.Fatal().Err(err).Msg("importAddress")
	}

	internalTransactionsCounter, err := self.mongo.C("InternalTransactions").Find(bson.M{"contract_address": address}).Count()
	if err != nil {
		log.Fatal().Err(err).Msg("importAddress")
	}

	addressM := &models.Address{Address: address,
		BalanceWei:    balance.String(),
		LastUpdatedAt: time.Now(),
		TokenName:     token.Name,
		TokenSymbol:   token.Symbol,
		Decimals:      token.Decimals,
		TotalSupply:   token.TotalSupply.String(),
		Contract:      contract,
		GO20:          go20,
		BalanceFloat:  balanceGoFloat,
		BalanceString: balanceGoString,
		// NumberOfTransactions:         transactionCounter,
		NumberOfTokenHolders:         tokenHoldersCounter,
		NumberOfInternalTransactions: internalTransactionsCounter,
	}
	_, err = self.mongo.C("Addresses").Upsert(bson.M{"address": address}, addressM)
	if err != nil {
		log.Fatal().Err(err).Msg("importAddress")
	}
	return addressM

}

func (self *MongoBackend) importTokenHolder(contractAddress, tokenHolderAddress string, token *TokenDetails) *models.TokenHolder {
	balanceInt := new(big.Int).Div(token.Balance, wei) //converting to GO from wei
	log.Info().Str("contractAddress", contractAddress).Str("balance", token.Balance.String()).Str("Balance int", balanceInt.String()).Msg("Updating token holder")
	tokenHolder := &models.TokenHolder{
		ContractAddress:    contractAddress,
		TokenHolderAddress: tokenHolderAddress,
		Balance:            token.Balance.String(),
		UpdatedAt:          time.Now(),
		BalanceInt:         balanceInt.Int64()}
	_, err := self.mongo.C("TokensHolders").Upsert(bson.M{"contract_address": contractAddress, "token_holder_address": tokenHolderAddress}, tokenHolder)
	if err != nil {
		log.Fatal().Err(err).Msg("importTokenHolder")
	}
	return tokenHolder

}

func (self *MongoBackend) importInternalTransaction(contractAddress string, transferEvent TransferEvent) *models.InternalTransaction {

	internalTransaction := &models.InternalTransaction{
		Contract:        contractAddress,
		From:            transferEvent.From.String(),
		To:              transferEvent.To.String(),
		Value:           transferEvent.Value.String(),
		BlockNumber:     transferEvent.BlockNumber,
		TransactionHash: transferEvent.TransactionHash,
		UpdatedAt:       time.Now(),
	}
	_, err := self.mongo.C("InternalTransactions").Upsert(bson.M{"contract_address": contractAddress, "from_address": internalTransaction.From, "to_address": internalTransaction.To}, internalTransaction)
	if err != nil {
		log.Fatal().Err(err).Msg("importInternalTransaction")
	}
	return internalTransaction
}

func (self *MongoBackend) importContract(contractAddress string, byteCode string) *models.Contract {
	contract := &models.Contract{
		Address:  contractAddress,
		Bytecode: byteCode,
	}
	_, err := self.mongo.C("Contracts").Upsert(bson.M{"address": contract.Address, "code": contract.Bytecode}, contract)
	if err != nil {
		log.Fatal().Err(err).Msg("importContract")
	}

	return contract
}

func (self *MongoBackend) getBlockByNumber(blockNumber int64) *models.Block {
	var c models.Block
	err := self.mongo.C("Blocks").Find(bson.M{"number": blockNumber}).Select(bson.M{"transactions": 0}).One(&c)
	if err != nil {
		log.Debug().Int64("Block", blockNumber).Err(err).Msg("GetBlockByNumber")
		return nil
	}
	return &c
}

func (self *MongoBackend) getBlockByHash(blockHash string) *models.Block {
	var c models.Block
	err := self.mongo.C("Blocks").Find(bson.M{"hash": blockHash}).Select(bson.M{"transactions": 0}).One(&c)
	if err != nil {
		log.Debug().Str("Block", blockHash).Err(err).Msg("GetBlockByNumber")
		return nil
	}
	return &c
}

func (self *MongoBackend) getBlockTransactionsByNumber(blockNumber int64, skip, limit int) []*models.Transaction {
	var transactions []*models.Transaction
	err := self.mongo.C("Transactions").Find(bson.M{"block_number": blockNumber}).Skip(skip).Limit(limit).All(&transactions)
	if err != nil {
		log.Debug().Int64("block", blockNumber).Err(err).Msg("getBlockTransactions")
	}
	return transactions
}

func (self *MongoBackend) getLatestsBlocks(skip, limit int) []*models.LightBlock {
	var blocks []*models.LightBlock
	err := self.mongo.C("Blocks").Find(nil).Sort("-number").Select(bson.M{"number": 1, "created_at": 1, "miner": 1, "tx_count": 1}).Skip(skip).Limit(limit).All(&blocks)
	if err != nil {
		log.Debug().Int("Block", limit).Err(err).Msg("GetLatestsBlocks")
		return nil
	}
	return blocks
}

func (self *MongoBackend) getActiveAdresses(fromDate time.Time) []*models.ActiveAddress {
	var addresses []*models.ActiveAddress
	err := self.mongo.C("ActiveAddress").Find(bson.M{"updated_at": bson.M{"$gte": fromDate}}).Select(bson.M{"address": 1}).All(&addresses)
	if err != nil {
		log.Debug().Err(err).Msg("GetActiveAdresses")
	}
	return addresses
}

func (self *MongoBackend) isContract(address string) bool {
	var c models.Address
	err := self.mongo.C("Addresses").Find(bson.M{"address": address}).Select(bson.M{"contract": 1}).One(&c)
	if err != nil {
		log.Debug().Str("Address", address).Err(err).Msg("isContract")
		return false
	}
	return c.Contract
}

func (self *MongoBackend) getAddressByHash(address string) *models.Address {
	var c models.Address
	err := self.mongo.C("Addresses").Find(bson.M{"address": address}).One(&c)
	if err != nil {
		log.Debug().Str("Address", address).Err(err).Msg("GetAddressByHash")
		return nil
	}
	//lazy calculation for number of transactions
	transactionCounter, err := self.mongo.C("Transactions").Find(bson.M{"$or": []bson.M{bson.M{"from": address}, bson.M{"to": address}}}).Count()
	if err != nil {
		log.Fatal().Err(err).Msg("importAddress")
	}
	c.NumberOfTransactions = transactionCounter
	return &c
}

func (self *MongoBackend) getTransactionByHash(transactionHash string) *models.Transaction {
	var c models.Transaction
	err := self.mongo.C("Transactions").Find(bson.M{"tx_hash": transactionHash}).One(&c)
	if err != nil {
		log.Debug().Str("Transaction", transactionHash).Err(err).Msg("GetTransactionByHash")
		return nil
	}
	//lazy calculation for receipt
	receipt, err := self.goClient.TransactionReceipt(context.Background(), common.HexToHash(transactionHash))
	if err != nil {
		log.Warn().Err(err).Str("TX hash", common.HexToHash(transactionHash).String()).Msg("TransactionReceipt")
	} else {
		gasPrice := new(big.Int)
		_, err := fmt.Sscan(c.GasPrice, gasPrice)
		if err != nil {
			log.Error().Str("Cannot convert to bigint", c.GasPrice).Err(err).Msg("getTransactionByHash")
		}
		c.GasFee = new(big.Int).Mul(gasPrice, big.NewInt(int64(receipt.GasUsed))).String()
		c.ContractAddress = receipt.ContractAddress.String()
		log.Info().Str("Transaction", transactionHash).Uint64("Got new gas used", receipt.GasUsed).Uint64("Old gas", c.GasLimit).Msg("GetTransactionByHash")
	}
	return &c
}

func (self *MongoBackend) getTransactionList(address string, skip, limit int) []*models.Transaction {
	var transactions []*models.Transaction
	err := self.mongo.C("Transactions").Find(bson.M{"$or": []bson.M{bson.M{"from": address}, bson.M{"to": address}}, "block_number": bson.M{"$gte": 0}}).Sort("-block_number").Skip(skip).Limit(limit).All(&transactions)
	if err != nil {
		log.Debug().Str("address", address).Err(err).Msg("getAddressTransactions")
	}
	return transactions
}

func (self *MongoBackend) getTokenHoldersList(contractAddress string, skip, limit int) []*models.TokenHolder {
	var tokenHoldersList []*models.TokenHolder
	err := self.mongo.C("TokensHolders").Find(bson.M{"contract_address": contractAddress}).Sort("-balance_int").Skip(skip).Limit(limit).All(&tokenHoldersList)
	if err != nil {
		log.Debug().Str("contractAddress", contractAddress).Err(err).Msg("getTokenHoldersList")
	}
	return tokenHoldersList
}

func (self *MongoBackend) getInternalTransactionsList(contractAddress string, skip, limit int) []*models.InternalTransaction {
	var internalTransactionsList []*models.InternalTransaction
	err := self.mongo.C("InternalTransactions").Find(bson.M{"contract_address": contractAddress}).Sort("-block_number").Skip(skip).Limit(limit).All(&internalTransactionsList)
	if err != nil {
		log.Debug().Str("contractAddress", contractAddress).Err(err).Msg("getInternalTransactionsList")
	}
	return internalTransactionsList
}

func (self *MongoBackend) getContract(contractAddress string) *models.Contract {
	var contract *models.Contract
	err := self.mongo.C("Contracts").Find(bson.M{"address": contractAddress}).One(&contract)
	if err != nil {
		log.Debug().Str("contractAddress", contractAddress).Err(err).Msg("getContract")
	}
	return contract
}

func (self *MongoBackend) updateContract(contract *models.Contract) bool {
	_, err := self.mongo.C("Contracts").Upsert(bson.M{"address": contract.Address}, contract)
	if err != nil {
		log.Fatal().Err(err).Msg("updateContract")
		return false
	}
	return true
}

func (self *MongoBackend) getRichlist(skip, limit int) []*models.Address {
	var addresses []*models.Address
	err := self.mongo.C("Addresses").Find(bson.M{"balance_float": bson.M{"$gt": 0}}).Sort("-balance_float").Skip(skip).Limit(limit).All(&addresses)
	if err != nil {
		log.Debug().Err(err).Msg("GetRichlist")
	}
	return addresses
}
func (self *MongoBackend) updateStats() {
	numOfTotalTransactions, err := self.mongo.C("Transactions").Find(nil).Count()
	if err != nil {
		log.Debug().Err(err).Msg("GetStats num of Total Transactions")
	}
	numOfLastWeekTransactions, err := self.mongo.C("Transactions").Find(bson.M{"created_at": bson.M{"$gte": time.Now().AddDate(0, 0, -7)}}).Count()
	if err != nil {
		log.Debug().Err(err).Msg("GetStats num of Last week Transactions")
	}
	numOf24HoursTransactions, err := self.mongo.C("Transactions").Find(bson.M{"created_at": bson.M{"$gte": time.Now().AddDate(0, 0, -1)}}).Count()
	if err != nil {
		log.Debug().Err(err).Msg("GetStats num of 24H Transactions")
	}
	stats := &models.Stats{
		NumberOfTotalTransactions:    int64(numOfTotalTransactions),
		NumberOfLastWeekTransactions: int64(numOfLastWeekTransactions),
		NumberOf24HoursTransactions:  int64(numOf24HoursTransactions),
		UpdatedAt:                    time.Now(),
	}
	err = self.mongo.C("Stats").Insert(stats)
	if err != nil {
		log.Debug().Err(err).Msg("Failes to update stats")
	}
}
func (self *MongoBackend) getStats() *models.Stats {
	var s *models.Stats
	err := self.mongo.C("Stats").Find(nil).Sort("-updated_at").One(&s)
	if err != nil {
		log.Debug().Err(err).Msg("Cannot get stats")
		s = &models.Stats{
			NumberOfTotalTransactions:    0,
			NumberOfLastWeekTransactions: 0,
			NumberOf24HoursTransactions:  0,
		}
	}
	return s
}

func (self *MongoBackend) cleanUp() {
	collectionNames, err := self.mongo.CollectionNames()
	if err != nil {
		log.Info().Err(err).Msg("Cannot get list of collections")
		return
	}
	for _, collectionName := range collectionNames {
		log.Info().Str("collection name", collectionName).Msg("cleanUp")
		self.mongo.C(collectionName).RemoveAll(nil)
	}
}<|MERGE_RESOLUTION|>--- conflicted
+++ resolved
@@ -36,13 +36,8 @@
 }
 
 // New create new rpc client with given url
-<<<<<<< HEAD
-func NewMongoClient(host, rpcUrl string) *MongoBackend {
+func NewMongoClient(host, rpcUrl, dbName string) *MongoBackend {
 	client, err := goclient.Dial(rpcUrl)
-=======
-func NewMongoClient(host, rpcUrl, dbName string) *MongoBackend {
-	client, err := ethclient.Dial(rpcUrl)
->>>>>>> cb2e5887
 	if err != nil {
 		log.Fatal().Err(err).Msg("main")
 	}
@@ -58,13 +53,8 @@
 
 	importer := new(MongoBackend)
 
-<<<<<<< HEAD
-	importer.mongo = session.DB("blocks")
+	importer.mongo = session.DB(dbName)
 	importer.goClient = client
-=======
-	importer.mongo = session.DB(dbName)
-	importer.ethClient = client
->>>>>>> cb2e5887
 	importer.createIndexes()
 
 	return importer
