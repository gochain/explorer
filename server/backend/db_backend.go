--- conflicted
+++ resolved
@@ -69,20 +69,6 @@
 	log.Debug().Interface("TX:", tx).Msg("parseTx")
 	InputDataEmpty := hex.EncodeToString(tx.Data()[:]) == ""
 	return &models.Transaction{TxHash: tx.Hash().Hex(),
-<<<<<<< HEAD
-		To:             to,
-		From:           from.Hex(),
-		Value:          tx.Value().String(),
-		GasPrice:       tx.GasPrice().String(),
-		GasLimit:       tx.Gas(),
-		BlockNumber:    block.Number().Int64(),
-		GasFee:         new(big.Int).Mul(tx.GasPrice(), big.NewInt(int64(gas))).String(),
-		Nonce:          uint64(tx.Nonce()),
-		BlockHash:      block.Hash().Hex(),
-		CreatedAt:      time.Unix(block.Time().Int64(), 0),
-		InputData:      hex.EncodeToString(tx.Data()[:]),
-		InputDataEmpty: InputDataEmpty,
-=======
 		To:              to,
 		From:            from.Hex(),
 		Value:           tx.Value().String(),
@@ -96,7 +82,6 @@
 		CreatedAt:       time.Unix(block.Time().Int64(), 0),
 		InputData:       hex.EncodeToString(tx.Data()[:]),
 		InputDataEmpty:  InputDataEmpty,
->>>>>>> 9345e1f7
 	}
 }
 func (self *MongoBackend) parseBlock(block *types.Block) *models.Block {
@@ -115,11 +100,7 @@
 		ParentHash: block.ParentHash().Hex(),
 		TxHash:     block.Header().TxHash.Hex(),
 		GasUsed:    strconv.Itoa(int(block.Header().GasUsed)),
-<<<<<<< HEAD
-		Nonce:      uint64(block.Nonce()),
-=======
 		NonceBool:  &nonceBool,
->>>>>>> 9345e1f7
 		Miner:      block.Coinbase().Hex(),
 		TxCount:    int(uint64(len(block.Transactions()))),
 		Difficulty: block.Difficulty().Int64(),
