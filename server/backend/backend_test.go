// +build integration

package backend

import (
	"context"
	"math/big"
	"testing"
	"time"

	"github.com/gochain-io/explorer/server/models"
	"github.com/gochain-io/explorer/server/tokens"

	"github.com/gochain/gochain/v3/common"
	"github.com/gochain/gochain/v3/core/types"
	"github.com/gochain/gochain/v3/rlp"
	"go.uber.org/zap/zaptest"
)

func getBackend(t *testing.T) *Backend {
	t.Helper()
	b, err := NewBackend(context.Background(), "127.0.0.1:27017", "https://rpc.gochain.io", "testdb", nil, nil, zaptest.NewLogger(t))
	if err != nil {
		t.Fatalf("failed to create backend: %v", err)
	}
	return b
}

func createImportBlock(t *testing.T, testBackend *Backend) types.Block {
	t.Helper()
	blockEnc := common.FromHex("0xf90425f90260a0ca12d831416f1fd29336c535ee814d228f638b10798b5cf437bef29415e63762a01dcc4de8dec75d7aab85b567b6ccd41ad312451b948a7413f0a142fd40d493479448c67d87cd7d716ec044dbe33a0152557bf86062c0c0b84105faed8a008cdb41757cfca7462e440f13f1369a9dc14aafbc1eca77575b6f4753d34458da828f3028fc075e3d6e7b944c3b6b8327dbbd702a1a3ee0c6f8663301a0df5891f347b7525b4369d81238f399a046fb94194e0785d42ba93446b1e27c19a013d863c4c708ff270b60de30faa63e49f073b5ac0e90cdcddb1b10c0736cc923a004deb4be6955e1a300123be48007597f67e4229f8ce70f4f10388de6fd3fa267b90100000000000000000000000000000000000000000000000000000000000000000000000000000000000000000000000000000000000000000000000000000000000000000000000000000000000000000000000000000000000000000000000000000000000000000000000000000000000000000000000000000000000000000000000000000000000000000000000000000000000000000000000000000000000000000000000000000000000000000000000000000000000000000000000000000000000000000000000000000000000000000000000000000000000000000000000000000000000000000000000000000000000000000000000000000000000e8314be5c840822d32083014820845b634071a0322e312e33362f6c696e75782d616d6436342f676f312e31302e330000000000a00000000000000000000000000000000000000000000000000000000000000000880000000000000000f901bef86d80847735940082520894bf47332f391f995e0e050bc0778a49c61bdd8fdf8911efc99828edb2600080819ca08f2579f5372bfadca519dfa96b9a7e16689632b65a469c8f96262034d306e104a051692d3de03154e5506afe4616304e6e70bcd7ba7c367b59226045eacd21a8ddf86d01847735940082520894bf47332f391f995e0e050bc0778a49c61bdd8fdf894add3970f31b5f600080819ca0e95246628a5c110356c23a176a97d9dc8a62069b75ef59b090b9074a69eedb63a07882befc79d5e2a5214e33fcc7f2beb45d85551bc4c63588817af2cb83df00b1f86e09847735940082520894bf47332f391f995e0e050bc0778a49c61bdd8fdf8a0b69448bfc2ed424600080819ca08e0645ff002bb43239c22d64cab5dd799b2bb9c56f92d90eb50be7860d4aadd4a00bf2701bb7e1df17921c598954621c724c6a7c50cd1583e117c10708d3c1a537f86e05847735940082520894bf47332f391f995e0e050bc0778a49c61bdd8fdf8a05b7ac452dab97cb600080819ba00a0cacc5f5c556c2435f3e6e43635eda857f71e2f95d73c450ea01a481018011a02cb5ec486060a6f53fd5afdb4f87c57842b7600f3790d66a7bda90fdf0135e93c0")
	var block types.Block
	if err := rlp.DecodeBytes(blockEnc, &block); err != nil {
		t.Fatalf("Failed to decode bytes: %v", err)
	}
	if _, err := testBackend.ImportBlock(context.Background(), &block); err != nil {
		t.Fatalf("Failed to import block: %v", err)
	}
	return block
}

func TestImportAddress(t *testing.T) {
	testBackend := getBackend(t)
	defer testBackend.mongo.cleanUp()
	var token = &tokens.TokenDetails{TotalSupply: big.NewInt(0)}

	addrHash := "0x0000000000000000000000000000000000000000"

	_, err := testBackend.ImportAddress(addrHash, big.NewInt(1000), token, false, 0)
	if err != nil {
		t.Fatal(err)
	}
	address, err := testBackend.mongo.getAddressByHash(addrHash)
	if err != nil {
		t.Fatal(err)
	}

	if address.BalanceWei != "1000" {
		t.Errorf("Balance was incorrect, got: %s, want: %d.", address.BalanceWei, 1000)
	}
	if address.BalanceString != "0.000000000000001000" {
		t.Errorf("Balance was incorrect, got: %s, want: %d.", address.BalanceString, 1000)
	}
	wrongAddressHash := "0x000"

	address, err = testBackend.GetAddressByHash(context.Background(), wrongAddressHash)
	if err == nil {
		t.Errorf("Address was incorrect, expected error, got: %v", address)
	}
}

func TestImportBlockTransaction(t *testing.T) {
	testBackend := getBackend(t)
	defer testBackend.mongo.cleanUp()
	block := createImportBlock(t, testBackend)
	blockFromDb, err := testBackend.GetBlockByNumber(context.Background(), block.Header().Number.Int64())
	if err != nil {
		t.Fatalf("failed to get block: %v", err)
	}

	if block.Header().Number.Int64() != blockFromDb.Number || block.Header().Number.Int64() != 1359452 {
		t.Errorf("Block number was incorrect, got: %d, want: %d.", block.Header().Number.Int64(), 1359452)
	}

	if block.Header().Hash().Hex() != blockFromDb.BlockHash {
		t.Errorf("Block hash was incorrect, got: %s, want: %s.", block.Header().Hash().Hex(), blockFromDb.BlockHash)
	}

	if len(block.Transactions()) != blockFromDb.TxCount {
		t.Errorf("Block transactions were incorrect, got: %d, want: %d.", len(block.Transactions()), blockFromDb.TxCount)
	}
}
func TestTransactions(t *testing.T) {
	testBackend := getBackend(t)
	defer testBackend.mongo.cleanUp()
	block := createImportBlock(t, testBackend)
	filter1 := &models.PaginationFilter{
		Skip:  0,
		Limit: 100,
	}
	transactionsFromDb, err := testBackend.GetBlockTransactionsByNumber(block.Header().Number.Int64(), filter1)
	if err != nil {
		t.Fatal(err)
	}
	if len(block.Transactions()) != len(transactionsFromDb) {
		t.Errorf("Block transactions were incorrect, got: %d, want: %d.", len(block.Transactions()), len(transactionsFromDb))
	}

	if block.Transactions()[0].Hash().Hex() != transactionsFromDb[0].TxHash {
		t.Errorf("Block transaction was incorrect, got: %s, want: %s.", block.Transactions()[0].Hash().Hex(), transactionsFromDb[0].TxHash)
	}
	transactionFromDB, err := testBackend.GetTransactionByHash(context.Background(), block.Transactions()[0].Hash().Hex())
	if err != nil {
		t.Fatal(err)
	}
	if block.Transactions()[0].Hash().Hex() != transactionFromDB.TxHash {
		t.Errorf("Block transaction was incorrect, got: %s, want: %s.", block.Transactions()[0].Hash().Hex(), transactionFromDB.TxHash)
	}
	filter2 := &models.TxsFilter{
		PaginationFilter: PaginationFilter{
			Skip:  0,
			Limit: 100,
		},
		TimeFilter: TimeFilter{
			FromTime: time.Unix(0, 0),
			ToTime:   time.Now(),
		},
		InputDataEmpty: nil,
	}
	transactionsFromAddress, err := testBackend.GetTransactionList(transactionFromDB.From, filter2)
	if err != nil {
		t.Fatal(err)
	}
	if len(transactionsFromAddress) != 4 {
		t.Errorf("Wrong number of the transactions for address, got: %d, want: %d.", len(transactionsFromAddress), 4)
	}

	transactionsToAddress, err := testBackend.GetTransactionList(transactionFromDB.To, filter2)
	if err != nil {
		t.Fatal(err)
	}
	if len(transactionsToAddress) != 4 {
		t.Errorf("Wrong number of the transactions for address, got: %d, want: %d.", len(transactionsToAddress), 4)
	}
	filter2.Skip = 2
	transactionsToAddress, err = testBackend.GetTransactionList(transactionFromDB.To, filter2)
	if err != nil {
		t.Fatal(err)
	}
	if len(transactionsToAddress) != 2 {
		t.Errorf("Wrong number of the transactions for address, got: %d, want: %d.", len(transactionsToAddress), 2)
	}

}
func TestBlockByHash(t *testing.T) {
	testBackend := getBackend(t)
	defer testBackend.mongo.cleanUp()
	block := createImportBlock(t, testBackend)

	blockFromDbByHash, err := testBackend.GetBlockByHash(block.Header().Hash().Hex())
	if err != nil {
		t.Fatal(err)
	}

	if block.Header().Number.Int64() != blockFromDbByHash.Number {
		t.Errorf("Block hash was incorrect, got: %d, want: %d.", block.Header().Number.Int64(), blockFromDbByHash.Number)
	}
}
func TestLatestBlocks(t *testing.T) {
	testBackend := getBackend(t)
	defer testBackend.mongo.cleanUp()
	block := createImportBlock(t, testBackend)
	filter := &models.PaginationFilter{
		Limit: 100,
		Skip:  0,
	}
	latestBlocks, err := testBackend.GetLatestsBlocks(filter)
	if err != nil {
		t.Fatal(err)
	}

	if len(latestBlocks) != 1 {
		t.Errorf("Wrong number of the latest blocks , got: %d, want: %d.", len(latestBlocks), 1)
	}

	if latestBlocks[0].Number != block.Header().Number.Int64() {
		t.Errorf("Wrong the latest block number , got: %d, want: %d.", latestBlocks[0].Number, block.Header().Number.Int64())
	}
}
func TestActiveAddresses(t *testing.T) {
	testBackend := getBackend(t)
	defer testBackend.mongo.cleanUp()
	block := createImportBlock(t, testBackend)

	activeNonContracts, err := testBackend.GetActiveAdresses(time.Unix(0, 0), false)
	if err != nil {
		t.Fatal(err)
	}

	activeContracts, err := testBackend.GetActiveAdresses(time.Unix(0, 0), true)
	if err != nil {
		t.Fatal(err)
	}

	if len(activeNonContracts) != 3 {
		t.Errorf("activeNonContracts was incorrect, got: %d, want: %d.", len(activeNonContracts), 3)
	}

	if activeNonContracts[0].Address != block.Coinbase().Hex() {
		t.Errorf("activeContracts  was incorrect, got: %s, want: %s.", activeNonContracts[len(activeNonContracts)-1].Address, block.Coinbase().Hex())
	}

	if len(activeContracts) != 0 {
		t.Errorf("activeContracts was incorrect, got: %d, want: %d.", len(activeContracts), 0)
	}

	activeNonContracts, err = testBackend.GetActiveAdresses(time.Now(), false)
	if err != nil {
		t.Fatal(err)
	}
	if len(activeNonContracts) != 0 {
		t.Errorf("activeNonContracts was incorrect, got: %d, want: %d.", len(activeNonContracts), 0)
	}

}

func TestRichList(t *testing.T) {
	testBackend := getBackend(t)
	defer testBackend.mongo.cleanUp()
	var token = &tokens.TokenDetails{TotalSupply: big.NewInt(0)}

	addrHash := "0x0000000000000000000000000000000000000000"

	_, err := testBackend.ImportAddress(addrHash, big.NewInt(1000), token, false, 0)
	if err != nil {
		t.Fatal(err)
	}

	_, err = testBackend.ImportAddress("0x0000000000000000000000000000000000000001", big.NewInt(999), token, false, 0)
	if err != nil {
		t.Fatal(err)
	}

	filter := &models.PaginationFilter{
		Skip:  0,
		Limit: 100,
	}

	richList, err := testBackend.GetRichlist(filter)
	if err != nil {
		t.Fatal(err)
	}

	if len(richList) != 2 {
		t.Errorf("Richlist  was incorrect, got: %d, want: %d.", len(richList), 2)
	}

	if richList[0].Address != addrHash {
		t.Errorf("Richlist  was incorrect, got: %s, want: %s.", richList[0].Address, addrHash)
	}
	filter.Skip = 1
	richList, err = testBackend.GetRichlist(filter)
	if err != nil {
		t.Fatal(err)
	}

	if len(richList) != 1 {
		t.Errorf("Richlist  was incorrect, got: %d, want: %d.", len(richList), 1)
	}

}

func TestStats(t *testing.T) {
	testBackend := getBackend(t)
	defer testBackend.mongo.cleanUp()
	_ = createImportBlock(t, testBackend)

	testBackend.UpdateStats()
	stats, err := testBackend.GetStats()
	if err != nil {
		t.Fatal(err)
	}

	if stats.NumberOfLastDayTransactions != 0 {
		t.Errorf("Wrong number of transactions for 24 hours , got: %d, want: %d.", stats.NumberOfLastDayTransactions, 0)
	}
	if stats.NumberOfLastWeekTransactions != 0 {
		t.Errorf("Wrong number of transactions for last week , got: %d, want: %d.", stats.NumberOfLastWeekTransactions, 0)
	}
	if stats.NumberOfTotalTransactions != 4 {
		t.Errorf("Wrong number of total transactions , got: %d, want: %d.", stats.NumberOfTotalTransactions, 4)
	}

}

func TestTokenHolder(t *testing.T) {
	testBackend := getBackend(t)
	defer testBackend.mongo.cleanUp()

	var token = &tokens.TokenHolderDetails{Balance: big.NewInt(1000000000000000000)}

	addr := models.Address{Address: "addrHash ", TokenSymbol: "GoGo", TokenName: "GoGoTOken"}
	addrHash := "0x0000000000000000000000000000000000000000"
	tokenHolderHash1 := "0x0000000000000000000000000000000000000001"
	tokenHolderHash2 := "0x0000000000000000000000000000000000000002"
	_, err := testBackend.ImportTokenHolder(addrHash, tokenHolderHash1, token, &addr)
	if err != nil {
		t.Fatal(err)
	}
	_, err = testBackend.ImportTokenHolder(addrHash, tokenHolderHash2, token, &addr)
	if err != nil {
		t.Fatal(err)
	}
	filter := &models.PaginationFilter{
		Limit: 0,
		Skip:  100,
	}
	holders, err := testBackend.GetTokenHoldersList(addrHash, filter)
	if err != nil {
		t.Fatal(err)
	}
	if len(holders) != 2 {
		t.Fatalf("HolderList  was incorrect, got: %d, want: %d.", len(holders), 2)
	}

	if holders[0].TokenHolderAddress != tokenHolderHash1 {
		t.Errorf("HolderList  was incorrect, got: %s, want: %s.", holders[0].TokenHolderAddress, tokenHolderHash1)
	}

	if holders[0].Balance != "1000000000000000000" {
		t.Errorf("HolderList  was incorrect, got: %s, want: %s.", holders[0].Balance, "1000000000000000000")
	}

	if holders[0].BalanceInt != 1 { // 1 GO
		t.Errorf("HolderList  was incorrect, got: %d, want: %s.", holders[0].BalanceInt, "1")
	}

	if holders[0].TokenName != addr.TokenName {
		t.Errorf("HolderList  was incorrect, got: %s, want: %s.", holders[0].TokenName, addr.TokenName)
	}

	if holders[0].TokenSymbol != addr.TokenSymbol {
		t.Errorf("HolderList  was incorrect, got: %s, want: %s.", holders[0].TokenSymbol, addr.TokenSymbol)
	}

	if holders[1].TokenHolderAddress != tokenHolderHash2 {
		t.Errorf("HolderList  was incorrect, got: %s, want: %s.", holders[1].TokenHolderAddress, tokenHolderHash2)
	}
	filter.Skip = 1
	holders, err = testBackend.GetTokenHoldersList(addrHash, filter)
	if err != nil {
		t.Fatal(err)
	}
	if len(holders) != 1 {
		t.Errorf("HolderList  was incorrect, got: %d, want: %d.", len(holders), 1)
	}

}

func TestInternalTransactions(t *testing.T) {
	testBackend := getBackend(t)
	defer testBackend.mongo.cleanUp()

	tokenHolderHash1 := "0x0000000000000000000000000000000000000001"
	tokenHolderHash2 := "0x0000000000000000000000000000000000000002"

	var transaction1 = &tokens.TransferEvent{BlockNumber: 10, TransactionHash: "hash1", From: common.HexToAddress(tokenHolderHash1), To: common.HexToAddress(tokenHolderHash2), Value: big.NewInt(10)}
	var transaction2 = &tokens.TransferEvent{BlockNumber: 20, TransactionHash: "hash2", From: common.HexToAddress(tokenHolderHash2), To: common.HexToAddress(tokenHolderHash1), Value: big.NewInt(100)}

	addrHash := "0x0000000000000000000000000000000000000000"

	if _, err := testBackend.ImportTransferEvent(context.Background(), addrHash, transaction1); err != nil {
		t.Fatalf("failed to import internal transaction: %v", err)
	}
	if _, err := testBackend.ImportTransferEvent(context.Background(), addrHash, transaction2); err != nil {
		t.Fatalf("failed to import internal transaction: %v", err)
	}

<<<<<<< HEAD
	filter := models.InternalTxFilter{
		Skip:              0,
		Limit:             100,
		TokenTransactions: false,
	}

	transactions, err := testBackend.GetInternalTransactionsList(addrHash, filter)
	if err != nil {
		t.Fatal(err)
	}
	filter.TokenTransactions = true
	token_transactions, err := testBackend.GetInternalTransactionsList(tokenHolderHash1, true, filter)
=======
	internalTokenTransfers, err := testBackend.GetInternalTokenTransfers(addrHash, 0, 100)
	if err != nil {
		t.Fatal(err)
	}
	heldTokenTransfers, err := testBackend.GetHeldTokenTransfers(tokenHolderHash1, 0, 100)
>>>>>>> a4b77944
	if err != nil {
		t.Fatal(err)
	}
	if len(internalTokenTransfers) != 2 {
		t.Fatalf("InternalTokenTransfers  was incorrect, got: %d, want: %d.", len(internalTokenTransfers), 2)
	}
	if len(heldTokenTransfers) != 2 {
		t.Fatalf("HeldTokenTransfers  was incorrect, got: %d, want: %d.", len(heldTokenTransfers), 2)
	}
	if internalTokenTransfers[0].BlockNumber != transaction2.BlockNumber {
		t.Errorf("InternalTokenTransfers was incorrect, got: %d, want: %d.", internalTokenTransfers[0].BlockNumber, transaction1.BlockNumber)
	}
	if internalTokenTransfers[1].Value != transaction1.Value.String() {
		t.Errorf("InternalTokenTransfers was incorrect, got: %s, want: %s.", internalTokenTransfers[1].Value, transaction1.Value.String())
	}
}

func TestReloadBlock(t *testing.T) {
	testBackend := getBackend(t)
	defer testBackend.mongo.cleanUp()
	block := createImportBlock(t, testBackend)
	if ok, err := testBackend.NeedReloadParent(block.Header().Number.Int64()); err != nil {
		t.Fatalf("Failed to check block: %v", err)
	} else if !ok {
		t.Error("Block is wrong and should be reloaded")
	}
}

func TestTransactionsConsistent(t *testing.T) {
	testBackend := getBackend(t)
	defer testBackend.mongo.cleanUp()
	block := createImportBlock(t, testBackend)
	if ok, err := testBackend.TransactionsConsistent(block.Header().Number.Int64()); err != nil {
		t.Fatalf("Failed to check block: %v", err)
	} else if !ok {
		t.Error("Number of transactions is not consistent")
	}
}<|MERGE_RESOLUTION|>--- conflicted
+++ resolved
@@ -376,26 +376,17 @@
 		t.Fatalf("failed to import internal transaction: %v", err)
 	}
 
-<<<<<<< HEAD
 	filter := models.InternalTxFilter{
 		Skip:              0,
 		Limit:             100,
 		TokenTransactions: false,
 	}
-
-	transactions, err := testBackend.GetInternalTransactionsList(addrHash, filter)
+	internalTokenTransfers, err := testBackend.GetInternalTokenTransfers(addrHash, filter)
 	if err != nil {
 		t.Fatal(err)
 	}
 	filter.TokenTransactions = true
-	token_transactions, err := testBackend.GetInternalTransactionsList(tokenHolderHash1, true, filter)
-=======
-	internalTokenTransfers, err := testBackend.GetInternalTokenTransfers(addrHash, 0, 100)
-	if err != nil {
-		t.Fatal(err)
-	}
-	heldTokenTransfers, err := testBackend.GetHeldTokenTransfers(tokenHolderHash1, 0, 100)
->>>>>>> a4b77944
+	heldTokenTransfers, err := testBackend.GetHeldTokenTransfers(tokenHolderHash1, filter)
 	if err != nil {
 		t.Fatal(err)
 	}
