--- conflicted
+++ resolved
@@ -20,21 +20,13 @@
 	Contract       bool      `json:"contract" bson:"contract"`
 	// Depreciated and gonna be deleted
 	// Should use ErcTypes
-<<<<<<< HEAD
-	GO20                         bool            `json:"go20" bson:"go20"`
-	ErcTypes                     []utils.ErcName `json:"erc_types" bson:"erc_types"`
-	NumberOfTransactions         int             `json:"number_of_transactions" bson:"number_of_transactions"`
-	NumberOfTokenHolders         int             `json:"number_of_token_holders,omitempty" bson:"number_of_token_holders"`
-	NumberOfInternalTransactions int             `json:"number_of_internal_transactions,omitempty" bson:"number_of_internal_transactions"`
-	NumberOfTokenTransactions    int             `json:"number_of_token_transactions,omitempty" bson:"number_of_token_transactions"`
-=======
 	GO20                         bool                 `json:"go20" bson:"go20"`
 	ErcTypes                     []utils.ErcName      `json:"erc_types" bson:"erc_types"`
 	Interfaces                   []utils.FunctionName `json:"interfaces" bson:"interfaces"`
 	NumberOfTransactions         int                  `json:"number_of_transactions" bson:"number_of_transactions"`
 	NumberOfTokenHolders         int                  `json:"number_of_token_holders,omitempty" bson:"number_of_token_holders"`
 	NumberOfInternalTransactions int                  `json:"number_of_internal_transactions,omitempty" bson:"number_of_internal_transactions"`
->>>>>>> 4c149261
+	NumberOfTokenTransactions    int             `json:"number_of_token_transactions,omitempty" bson:"number_of_token_transactions"`
 }
 
 type AddressesList struct {
