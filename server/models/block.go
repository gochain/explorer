--- conflicted
+++ resolved
@@ -12,11 +12,7 @@
 	ParentHash      string    `json:"parent_hash" bson:"parent_hash"`
 	TxHash          string    `json:"tx_hash" bson:"tx_hash"`
 	GasUsed         string    `json:"gas_used" bson:"gas_used"`
-<<<<<<< HEAD
-	Nonce           uint64    `json:"nonce" bson:"nonce"`
-=======
 	NonceBool       *bool     `json:"-" bson:"nonce_bool"`
->>>>>>> 9345e1f7
 	Miner           string    `json:"miner" bson:"miner"`
 	TxCount         int       `json:"tx_count" bson:"tx_count"`
 	Difficulty      int64     `json:"difficulty" bson:"difficulty"`
