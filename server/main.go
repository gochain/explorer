--- conflicted
+++ resolved
@@ -24,7 +24,7 @@
 	"github.com/go-chi/cors"
 	"github.com/gochain/gochain/v3/common"
 	"github.com/gorilla/schema"
-	"github.com/skip2/go-qrcode"
+	qrcode "github.com/skip2/go-qrcode"
 	"github.com/urfave/cli"
 	"go.uber.org/zap"
 	"go.uber.org/zap/zapcore"
@@ -393,24 +393,12 @@
 func getAddressTransactions(w http.ResponseWriter, r *http.Request) {
 	var err error
 	address := chi.URLParam(r, "address")
-<<<<<<< HEAD
+	if !common.IsHexAddress(address) {
+		errorResponse(w, http.StatusBadRequest, fmt.Errorf("invalid hex 'address': %s", address))
+		return
+	}
 	filter := new(models.TxsFilter)
 	if !parseGetParam(r, w, filter) {
-=======
-	if !common.IsHexAddress(address) {
-		errorResponse(w, http.StatusBadRequest, fmt.Errorf("invalid hex 'address': %s", address))
-		return
-	}
-	inputDataEmpty := parseBool(r, "input_data_empty")
-	skip, limit, err := parseSkipLimit(r)
-	if err != nil {
-		errorResponse(w, http.StatusBadRequest, err)
-		return
-	}
-	fromTime, toTime, err := parseTime(r)
-	if err != nil {
-		errorResponse(w, http.StatusBadRequest, err)
->>>>>>> cff8379b
 		return
 	}
 	filter.ProcessPagination()
@@ -476,18 +464,12 @@
 func getTokenHolders(w http.ResponseWriter, r *http.Request) {
 	var err error
 	contractAddress := chi.URLParam(r, "address")
-<<<<<<< HEAD
+	if !common.IsHexAddress(contractAddress) {
+		errorResponse(w, http.StatusBadRequest, fmt.Errorf("invalid hex 'address': %s", contractAddress))
+		return
+	}
 	filter := new(models.PaginationFilter)
 	if !parseGetParam(r, w, filter) {
-=======
-	if !common.IsHexAddress(contractAddress) {
-		errorResponse(w, http.StatusBadRequest, fmt.Errorf("invalid hex 'address': %s", contractAddress))
-		return
-	}
-	skip, limit, err := parseSkipLimit(r)
-	if err != nil {
-		errorResponse(w, http.StatusBadRequest, err)
->>>>>>> cff8379b
 		return
 	}
 	filter.ProcessPagination()
@@ -504,18 +486,12 @@
 func getOwnedTokens(w http.ResponseWriter, r *http.Request) {
 	var err error
 	contractAddress := chi.URLParam(r, "address")
-<<<<<<< HEAD
+	if !common.IsHexAddress(contractAddress) {
+		errorResponse(w, http.StatusBadRequest, fmt.Errorf("invalid hex 'address': %s", contractAddress))
+		return
+	}
 	filter := new(models.PaginationFilter)
 	if !parseGetParam(r, w, filter) {
-=======
-	if !common.IsHexAddress(contractAddress) {
-		errorResponse(w, http.StatusBadRequest, fmt.Errorf("invalid hex 'address': %s", contractAddress))
-		return
-	}
-	skip, limit, err := parseSkipLimit(r)
-	if err != nil {
-		errorResponse(w, http.StatusBadRequest, err)
->>>>>>> cff8379b
 		return
 	}
 	filter.ProcessPagination()
