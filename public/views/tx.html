<!-- BEGIN PAGE CONTENT-->
<div class="row">
  <div class="col-md-12 portlet">
      <div class="portlet-body">

        <table class="col-md-6 table table-hover">

          <tr ><td width="25%">hash</td><td>{{tx.hash}}</td></tr>
          <tr ><td width="25%">blockNumber</td>
                <td><a href="/block/{{tx.blockNumber}}">{{tx.blockNumber | bigNumber}}</a></td>
          </tr>
          <tr ><td width="25%">Time</td>
                <td>{{tx.datetime | date:'yyyy-MM-dd HH:mm:ss Z' }} ({{tx.timestamp | timeDuration}} ago)</td>
          </tr>
          <tr ><td width="25%">from</td>
                <td><a href="/addr/{{tx.from}}">{{tx.from}}</a></td></tr>
          <tr ng-show="tx.to"><td width="25%">to</td>
                <td><a href="/addr/{{tx.to}}">{{tx.to}}</a></td></tr>
          <tr ng-show="tx.creates"><td width="25%">creates</td>
                <td><a href="/addr/{{tx.creates}}">{{tx.creates}}</a></td></tr>
<<<<<<< HEAD
          <tr ><td width="25%">value</td><td>{{tx.value | bigNumber}} GOC</td></tr>
          <tr ><td width="25%">gas Provided</td><td>{{tx.gas| bigNumber}}</td></tr>
          <tr ><td width="25%">gasPrice</td><td>{{tx.gasPrice| bigNumber}}</td></tr>
=======
          <tr ><td width="25%">value</td><td>{{tx.value}} GO</td></tr>
          <tr ><td width="25%">gas Provided</td><td>{{tx.gas}}</td></tr>
          <tr ><td width="25%">gasPrice</td><td>{{tx.gasPrice}}</td></tr>
>>>>>>> a015950e
          <tr ><td width="25%">nonce</td><td>{{tx.nonce}}</td></tr>
          <tr ><td width="25%">Input Data</td><td><pre class="code">{{tx.input}}</pre></td></tr>
        </table>

        <table class="table table-condensed" ng-show="tx.isTrace">
          <thead>
              <tr>
                  <th> From </th>
                  <th> To </th>
                  <th style="text-align:right"> Amount </th>
                  <th style="text-align:right"> Gas </th>
                  <th style="text-align:right"> GasUsed </th>
                  <th></th>
              </tr>
          </thead>
          <tbody>
              <tr ng-repeat="t in internal_transactions track by $index">
                  <td class="truncate-addrhash"> <a href="/addr/{{t.from}}">{{t.from}}</a> </td>
                  <td class="truncate-addrhash"> <a href="/addr/{{t.to}}">{{t.to}}</a> </td>
                  <td style="text-align:right"> {{t.value | bigNumber}} </td>
                  <td style="text-align:right"> {{t.gas | bigNumber}} </td>
                  <td style="text-align:right"> {{t.gasUsed | bigNumber}} </td>
                  <td style="text-align:center"><span class="label label-sm label-info {{t.type}}"> {{t.type}}</span><span class="label label-sm label-danger" ng-show="t.error"> {{t.error}}</span></td>
              </tr>
          </tbody>
        </table>
    </div>

  </div>
</div><|MERGE_RESOLUTION|>--- conflicted
+++ resolved
@@ -18,15 +18,9 @@
                 <td><a href="/addr/{{tx.to}}">{{tx.to}}</a></td></tr>
           <tr ng-show="tx.creates"><td width="25%">creates</td>
                 <td><a href="/addr/{{tx.creates}}">{{tx.creates}}</a></td></tr>
-<<<<<<< HEAD
-          <tr ><td width="25%">value</td><td>{{tx.value | bigNumber}} GOC</td></tr>
+          <tr ><td width="25%">value</td><td>{{tx.value | bigNumber}} GO</td></tr>
           <tr ><td width="25%">gas Provided</td><td>{{tx.gas| bigNumber}}</td></tr>
           <tr ><td width="25%">gasPrice</td><td>{{tx.gasPrice| bigNumber}}</td></tr>
-=======
-          <tr ><td width="25%">value</td><td>{{tx.value}} GO</td></tr>
-          <tr ><td width="25%">gas Provided</td><td>{{tx.gas}}</td></tr>
-          <tr ><td width="25%">gasPrice</td><td>{{tx.gasPrice}}</td></tr>
->>>>>>> a015950e
           <tr ><td width="25%">nonce</td><td>{{tx.nonce}}</td></tr>
           <tr ><td width="25%">Input Data</td><td><pre class="code">{{tx.input}}</pre></td></tr>
         </table>
