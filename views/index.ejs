<!DOCTYPE html>
<!--[if IE 8]> <html lang="en" class="ie8 no-js" data-ng-app="MetronicApp"> <![endif]-->
<!--[if IE 9]> <html lang="en" class="ie9 no-js" data-ng-app="MetronicApp"> <![endif]-->
<!--[if !IE]><!-->
<html lang="en" data-ng-app="BlocksApp">
    <!--<![endif]-->
    <!-- BEGIN HEAD -->
    <head>
<<<<<<< HEAD
        <title data-ng-bind="'Gochain | ' + $state.current.data.pageTitle"></title>
        <meta charset="utf-8" />
        <meta http-equiv="X-UA-Compatible" content="IE=edge">
        <meta content="width=device-width, initial-scale=1" name="viewport" />
        <meta content="Gochain Block Explorer" name="description"/>
=======
        <title data-ng-bind="'GoChain | ' + $state.current.data.pageTitle"></title>
        <meta charset="utf-8" />
        <meta http-equiv="X-UA-Compatible" content="IE=edge">
        <meta content="width=device-width, initial-scale=1" name="viewport" />
        <meta content="GoChain Block Explorer" name="description"/>
>>>>>>> 2328d1c7
        <meta content="Elaine" name="author" />
        <link rel="shortcut icon" type="image/x-icon" href="/favicon.ico"/>

        <base href="/">
        <!-- BEGIN GLOBAL MANDATORY STYLES -->
        <link href="https://fonts.googleapis.com/css?family=Open+Sans:400,300,600,700&subset=all" rel="stylesheet" type="text/css" />
        <link href="/plugins/font-awesome/css/font-awesome.min.css" rel="stylesheet" type="text/css" />
        <link href="/plugins/simple-line-icons/simple-line-icons.min.css" rel="stylesheet" type="text/css" />
        <link href="/plugins/bootstrap/css/bootstrap.min.css" rel="stylesheet" type="text/css" />
        <link href="/plugins/uniform/css/uniform.default.css" rel="stylesheet" type="text/css" />
        <link href="/plugins/bootstrap-switch/css/bootstrap-switch.min.css" rel="stylesheet" type="text/css" />
        <!-- END GLOBAL MANDATORY STYLES -->
        <!-- BEGIN DYNAMICALLY LOADED CSS FILES(all plugin and page related styles must be loaded between GLOBAL and THEME css files ) -->
        <link id="ng_load_plugins_before" />
        <!-- END DYNAMICALLY LOADED CSS FILES -->
        <!-- BEGIN THEME STYLES -->
        <link href="/css/components.min.css" id="style_components" rel="stylesheet" type="text/css" />
        <link href="/css/plugins.min.css" rel="stylesheet" type="text/css" />
        <link href="/css/layout.css" rel="stylesheet" type="text/css" />
        <link href="/css/custom.css" rel="stylesheet" type="text/css" />
        <link href="/css/green-haze.min.css" rel="stylesheet" type="text/css" />
        <!-- END THEME STYLES -->
    <!-- END HEAD -->
    <!-- BEGIN BODY -->
    <body ng-controller="MainController" class="page-header-fixed page-on-load" ng-class="{'page-content-white': settings.layout.pageContentWhite,'page-container-bg-solid': settings.layout.pageBodySolid}">
        <!-- BEGIN PAGE SPINNER -->
        <div ng-spinner-bar class="page-spinner-bar">
            <img src="/img/loading.gif">
        </div>
        <!-- END PAGE SPINNER -->
        <!-- BEGIN HEADER -->
        <div class="page-wrapper">
            <div class="page-wrapper-row">
                <div class="page-wrapper-top">
                    <!-- BEGIN HEADER -->
                    <div data-ng-include="'tpl/header.html'" data-ng-controller="HeaderController" class="page-header"> </div>
                    <!-- END HEADER -->
                </div>
            </div>
            <div class="page-wrapper-row full-height">
                <div class="page-wrapper-middle">
                    <!-- BEGIN CONTAINER -->
                    <div class="page-container">
                        <!-- BEGIN PAGE HEAD -->
                        <div ng-show="!isHome" data-ng-include="'tpl/page-head.html'" data-ng-controller="PageHeadController" class="page-head"> </div>
                        <!-- END PAGE HEAD -->
                        <!-- BEGIN PAGE CONTENT -->
                        <div class="page-content">
                            <div class="container">
                                <!-- BEGIN ACTUAL CONTENT -->
                                <div ui-view class="fade-in-up"> </div>
                                <!-- END ACTUAL CONTENT -->
                            </div>
                        </div>
                        <!-- END PAGE CONTENT -->
                    </div>
                    <!-- END CONTAINER -->
                </div>
            </div>
            <div class="page-wrapper-row">
                <div class="page-wrapper-bottom">
                    <!-- BEGIN FOOTER -->
                    <div data-ng-include="'tpl/footer.html'" data-ng-controller="FooterController"> </div>
                    <!-- END FOOTER -->
                </div>
            </div>
        </div>
        <!-- END FOOTER -->
        <!-- BEGIN CORE JQUERY PLUGINS -->
        <script src="/plugins/jquery.min.js" type="text/javascript"></script>
        <script src="/plugins/bootstrap/js/bootstrap.min.js" type="text/javascript"></script>
        <script src="/plugins/bootstrap-hover-dropdown/bootstrap-hover-dropdown.min.js" type="text/javascript"></script>
        <script src="/plugins/jquery-slimscroll/jquery.slimscroll.min.js" type="text/javascript"></script>
        <script src="/plugins/jquery.blockui.min.js" type="text/javascript"></script>
        <script src="/plugins/jquery.cokie.min.js" type="text/javascript"></script>
        <script src="/plugins/uniform/jquery.uniform.min.js" type="text/javascript"></script>
        <script src="/plugins/bootstrap-switch/js/bootstrap-switch.min.js" type="text/javascript"></script>
        <!-- END CORE JQUERY PLUGINS -->
        <!-- BEGIN CORE ANGULARJS PLUGINS -->
        <script src="/plugins/angularjs/angular.min.js" type="text/javascript"></script>
        <script src="/plugins/angularjs/angular-sanitize.min.js" type="text/javascript"></script>
        <script src="/plugins/angularjs/angular-touch.min.js" type="text/javascript"></script>
        <script src="/plugins/angularjs/plugins/angular-ui-router.min.js" type="text/javascript"></script>
        <script src="/plugins/angularjs/plugins/ocLazyLoad.min.js" type="text/javascript"></script>
        <script src="/plugins/angularjs/plugins/ui-bootstrap-tpls.min.js" type="text/javascript"></script>
        <!-- END CORE ANGULARJS PLUGINS -->
        <!-- BEGIN APP LEVEL ANGULARJS SCRIPTS -->
        <script src="/js/app.min.js" type="text/javascript"></script>
        <script src="/js/web3utils.js" type="text/javascript"></script>
        <script src="/js/main.js" type="text/javascript"></script>
        <script src="/js/filters.js" type="text/javascript"></script>

        <script src="/js/directives.js" type="text/javascript"></script>
        <!-- END APP LEVEL ANGULARJS SCRIPTS -->
        <!-- BEGIN APP LEVEL JQUERY SCRIPTS -->
        <script src="/js/layout.min.js" type="text/javascript"></script>
        <script src="/plugins/d3.v3.min.js" type="text/javascript"></script>
        <!-- END APP LEVEL JQUERY SCRIPTS -->
        <link id="ng_load_plugins_after" />
        <!-- END JAVASCRIPTS -->
    </body>
    <!-- END BODY -->

</html><|MERGE_RESOLUTION|>--- conflicted
+++ resolved
@@ -6,19 +6,11 @@
     <!--<![endif]-->
     <!-- BEGIN HEAD -->
     <head>
-<<<<<<< HEAD
-        <title data-ng-bind="'Gochain | ' + $state.current.data.pageTitle"></title>
-        <meta charset="utf-8" />
-        <meta http-equiv="X-UA-Compatible" content="IE=edge">
-        <meta content="width=device-width, initial-scale=1" name="viewport" />
-        <meta content="Gochain Block Explorer" name="description"/>
-=======
         <title data-ng-bind="'GoChain | ' + $state.current.data.pageTitle"></title>
         <meta charset="utf-8" />
         <meta http-equiv="X-UA-Compatible" content="IE=edge">
         <meta content="width=device-width, initial-scale=1" name="viewport" />
         <meta content="GoChain Block Explorer" name="description"/>
->>>>>>> 2328d1c7
         <meta content="Elaine" name="author" />
         <link rel="shortcut icon" type="image/x-icon" href="/favicon.ico"/>
 
