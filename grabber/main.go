package main

import (
	"context"
	"os"
	"strings"

	"math/big"
	"time"

	"encoding/hex"
	"github.com/gochain-io/explorer/server/backend"
	"github.com/gochain-io/gochain/common"
	"github.com/gochain-io/gochain/goclient"
	"github.com/rs/zerolog"
	"github.com/rs/zerolog/log"
	"github.com/urfave/cli"
)

func main() {
	var rpcUrl string
	var mongoUrl string
	var dbName string
	var loglevel string
	var startFrom int64
	app := cli.NewApp()

	app.Flags = []cli.Flag{
		cli.StringFlag{
			Name:        "rpc-url, u",
			Value:       "https://rpc.gochain.io",
			Usage:       "rpc api url, 'https://rpc.gochain.io'",
			Destination: &rpcUrl,
		},
		cli.StringFlag{
			Name:        "mongo-url, m",
			Value:       "127.0.0.1:27017",
			Usage:       "mongo connection url, '127.0.0.1:27017'",
			Destination: &mongoUrl,
		},
		cli.StringFlag{
			Name:        "mongo-dbname, db",
			Value:       "blocks",
			Usage:       "mongo database name, 'blocks'",
			Destination: &dbName,
		},
		cli.StringFlag{
			Name:        "log, l",
			Value:       "info",
			Usage:       "loglevel debug/info/warn/fatal, default is Info",
			Destination: &loglevel,
		},
		cli.Int64Flag{
			Name:        "start-from, s",
			Value:       0, //1365000
			Usage:       "refill from this block",
			Destination: &startFrom,
		},
	}

	app.Action = func(c *cli.Context) error {
		level, _ := zerolog.ParseLevel(loglevel)
		zerolog.SetGlobalLevel(level)
		importer := backend.NewBackend(mongoUrl, rpcUrl, dbName)
		go listener(rpcUrl, importer)
		go updateStats(importer)
		go backfill(rpcUrl, importer, startFrom)
		go updateAddresses(rpcUrl, true, importer) // update contracts
		updateAddresses(rpcUrl, false, importer)   // update only addresses
		return nil
	}
	err := app.Run(os.Args)
	if err != nil {
		log.Fatal().Err(err).Msg("Run")
	}
}

<<<<<<< HEAD
func getClient(url string) goclient.Client {
	client, err := goclient.Dial(url)
=======
func appendIfMissing(slice []string, i string) []string {
	for _, ele := range slice {
		if ele == i {
			return slice
		}
	}
	return append(slice, i)
}

func getClient(url string) ethclient.Client {
	client, err := ethclient.Dial(url)
>>>>>>> 3a48bb90
	if err != nil {
		log.Fatal().Err(err).Msg("main")
	}
	return *client
}
func listener(url string, importer *backend.Backend) {
	client := getClient(url)
	var prevHeader string
	ticker := time.NewTicker(time.Second * 1).C
	for {
		select {
		case <-ticker:
			header, err := client.HeaderByNumber(context.Background(), nil)
			if err != nil {
				log.Fatal().Err(err).Msg("HeaderByNumber")
			}
			log.Debug().Int64("Block", header.Number.Int64()).Msg("Gettting block in listener")
			if prevHeader != header.Number.String() {
				log.Info().Str("Listener is downloading the block:", header.Number.String()).Msg("Gettting block in listener")
				block, err := client.BlockByNumber(context.Background(), header.Number)
				if block != nil {
					importer.ImportBlock(block)
					if err != nil {
						log.Fatal().Err(err).Msg("listener")
					}
					checkParentForBlock(&client, importer, block.Number().Int64(), 100)
					prevHeader = header.Number.String()
				}
			}
		}
	}
}

func getFirstBlockNumber(client goclient.Client) *big.Int {
	header, err := client.HeaderByNumber(context.Background(), nil)
	if err != nil {
		log.Fatal().Err(err).Msg("backfill - HeaderByNumber")
	}
	log.Info().Msg(header.Number.String())
	return header.Number
}
func backfill(url string, importer *backend.Backend, startFrom int64) {
	client := getClient(url)
	blockNumber := getFirstBlockNumber(client)
	if startFrom > 0 {
		blockNumber = big.NewInt(startFrom)
	}
	for {
		if (blockNumber.Int64() % 1000) == 0 {
			log.Info().Int64("Block", blockNumber.Int64()).Msg("Checking block in backfill")
		}
		blocksFromDB := importer.GetBlockByNumber(blockNumber.Int64())
		if blocksFromDB == nil {
			log.Info().Str("Backfilling the block:", blockNumber.String()).Msg("Gettting block in backfill")
			block, err := client.BlockByNumber(context.Background(), blockNumber)
			if block != nil {
				importer.ImportBlock(block)
				if err != nil {
					log.Fatal().Err(err).Msg("importBlock - backfill")
				}
			}
		}
		checkParentForBlock(&client, importer, blockNumber.Int64(), 5)
		checkTransactionsConsistency(&client, importer, blockNumber.Int64())
		if blockNumber.Int64() > 0 {
			blockNumber = big.NewInt(0).Sub(blockNumber, big.NewInt(1))
		} else {
			blockNumber = getFirstBlockNumber(client)
		}
	}
}

func checkParentForBlock(client *goclient.Client, importer *backend.Backend, blockNumber int64, numBlocksToCheck int) {
	numBlocksToCheck--
	if blockNumber == 0 {
		return
	}
	if importer.NeedReloadBlock(blockNumber) {
		blockNumber--
		log.Info().Int64("Redownloading the block because it's corrupted or missing:", blockNumber).Msg("checkParentForBlock")
		block, err := client.BlockByNumber(context.Background(), big.NewInt(blockNumber))
		if block != nil {
			importer.ImportBlock(block)
			if err != nil {
				log.Fatal().Err(err).Msg("importBlock - checkParentForBlock")
			}
		}
		if err != nil {
			log.Info().Err(err).Msg("BlockByNumber - checkParentForBlock")
			checkParentForBlock(client, importer, blockNumber+1, numBlocksToCheck)
		}
		if numBlocksToCheck > 0 && block != nil {
			checkParentForBlock(client, importer, block.Number().Int64(), numBlocksToCheck)
		}
	}
}

func checkTransactionsConsistency(client *goclient.Client, importer *backend.Backend, blockNumber int64) {
	if !importer.TransactionsConsistent(blockNumber) {
		log.Info().Int64("Redownloading the block because number of transactions are wrong", blockNumber).Msg("checkTransactionsConsistency")
		block, err := client.BlockByNumber(context.Background(), big.NewInt(blockNumber))
		if block != nil {
			importer.ImportBlock(block)
			if err != nil {
				log.Fatal().Err(err).Msg("importBlock - checkParentForBlock")
			}
		}
		if err != nil {
			log.Fatal().Err(err).Msg("BlockByNumber - checkParentForBlock")
		}
	}
}

func stringInSlice(a string, list []string) bool {
	for _, b := range list {
		if strings.ToLower(b) == strings.ToLower(a) {
			return true
		}
	}
	return false
}
func updateAddresses(url string, updateContracts bool, importer *backend.Backend) {
	client := getClient(url)
	lastUpdatedAt := time.Unix(0, 0)
	lastBlockUpdatedAt := big.NewInt(0)
	_, genesisAddressList, err := importer.GenesisAlloc()
	if err != nil {
		log.Fatal().Err(err).Msg("failed response from GenesisAlloc")
	}
	log.Info().Str("Genesis addresses", strings.Join(genesisAddressList[:], ",")).Msg("updateAddresses")
	for {
		start := time.Now()
		currentTime := time.Now()
		currentBlock := getFirstBlockNumber(client)
		addresses := importer.GetActiveAdresses(lastUpdatedAt, updateContracts)
		log.Info().Int("Addresses in db", len(addresses)).Time("lastUpdatedAt", lastUpdatedAt).Msg("updateAddresses")
		for index, address := range addresses {
			normalizedAddress := common.HexToAddress(address.Address).Hex()
			if stringInSlice(normalizedAddress, genesisAddressList) {
				log.Info().Str("Following address is in the list of genesis addresses", normalizedAddress).Msg("updateAddresses")
				continue
			}
			balance, err := client.BalanceAt(context.Background(), common.HexToAddress(normalizedAddress), nil)
			if err != nil {
				log.Fatal().Err(err).Msg("updateAddresses")
			}
			contractDataArray, err := client.CodeAt(context.Background(), common.HexToAddress(normalizedAddress), nil)
			contractData := string(contractDataArray[:])
			go20 := false
			var tokenDetails = &backend.TokenDetails{TotalSupply: big.NewInt(0)}
			contract := false
			if contractData != "" {
				contract = true
<<<<<<< HEAD
				byteCode := hex.EncodeToString(contractDataArray)
				importer.ImportContract(normalizedAddress, byteCode)
				if updateContracts {
					internalTxs := importer.GetInternalTransactions(normalizedAddress)
					for _, itx := range internalTxs {
						log.Info().Str("From", itx.From.String()).Str("To", itx.To.String()).Int64("Value", itx.Value.Int64()).Msg("Internal Transaction")
						importer.ImportInternalTransaction(normalizedAddress, itx)
						token, err = importer.GetTokenBalance(normalizedAddress, itx.To.String())
						if err != nil {
							log.Info().Err(err).Str("Address", itx.To.String()).Msg("Cannot GetTokenBalance, in internal transaction")
							go20 = false
							continue
						}
						importer.ImportTokenHolder(normalizedAddress, itx.To.String(), token)
						token, err = importer.GetTokenBalance(normalizedAddress, itx.From.String())
						if err != nil {
							log.Info().Err(err).Str("Address", itx.From.String()).Msg("Cannot GetTokenBalance, in internal transaction")
							go20 = false
							continue
						}
						importer.ImportTokenHolder(normalizedAddress, itx.From.String(), token)
=======
				tokenDetails, err = importer.GetTokenDetails(normalizedAddress)
				if err != nil {
					log.Info().Err(err).Str("Address", normalizedAddress).Msg("Cannot GetTokenDetails")
					go20 = false
					continue
				} else {
					go20 = true
				}
				internalTxs := importer.GetInternalTransactions(normalizedAddress)
				var tokenHoldersList []string
				for _, itx := range internalTxs {
					log.Debug().Str("From", itx.From.String()).Str("To", itx.To.String()).Int64("Value", itx.Value.Int64()).Msg("Internal Transaction")
					importer.ImportInternalTransaction(normalizedAddress, itx)
					// if itx.BlockNumber > lastBlockUpdatedAt.Int64() {
					log.Debug().Str("addr 1", itx.From.String()).Str("addr 2", itx.To.String()).Int64("Value", itx.Value.Int64()).Msg("Updating following token holder addresses")
					tokenHoldersList = appendIfMissing(tokenHoldersList, itx.To.String())
					tokenHoldersList = appendIfMissing(tokenHoldersList, itx.From.String())
					// }
				}
				for index, tokenHolderAddress := range tokenHoldersList {
					tokenHolder, err := importer.GetTokenBalance(normalizedAddress, tokenHolderAddress)
					log.Debug().Int("Index", index).Int("Total number", len(tokenHoldersList)).Msg("Importing token holder")
					if err != nil {
						log.Info().Err(err).Str("Address", tokenHolderAddress).Msg("Cannot GetTokenBalance, in internal transaction")
						go20 = false
						continue
>>>>>>> 3a48bb90
					}
					importer.ImportTokenHolder(normalizedAddress, tokenHolderAddress, tokenHolder)
				}
			}
			log.Info().Str("Balance of the address:", normalizedAddress).Int("Index", index).Int("Total number", len(addresses)).Str("Balance", balance.String()).Msg("updateAddresses")
			importer.ImportAddress(normalizedAddress, balance, tokenDetails, contract, go20)
		}
		elapsed := time.Since(start)
		log.Info().Bool("updateContracts", updateContracts).Str("Updating all addresses took", elapsed.String()).Int64("Current block", lastBlockUpdatedAt.Int64()).Msg("Performance measurement")
		lastBlockUpdatedAt = currentBlock
		lastUpdatedAt = currentTime
		time.Sleep(300 * time.Second) //sleep for 5 minutes
	}
}
func updateStats(importer *backend.Backend) {
	for {
		log.Info().Msg("Updating stats")
		importer.UpdateStats()
		log.Info().Msg("Updating stats finished")
		time.Sleep(300 * time.Second) //sleep for 5 minutes
	}
}<|MERGE_RESOLUTION|>--- conflicted
+++ resolved
@@ -75,10 +75,6 @@
 	}
 }
 
-<<<<<<< HEAD
-func getClient(url string) goclient.Client {
-	client, err := goclient.Dial(url)
-=======
 func appendIfMissing(slice []string, i string) []string {
 	for _, ele := range slice {
 		if ele == i {
@@ -88,9 +84,8 @@
 	return append(slice, i)
 }
 
-func getClient(url string) ethclient.Client {
-	client, err := ethclient.Dial(url)
->>>>>>> 3a48bb90
+func getClient(url string) goclient.Client {
+	client, err := goclient.Dial(url)
 	if err != nil {
 		log.Fatal().Err(err).Msg("main")
 	}
@@ -244,29 +239,8 @@
 			contract := false
 			if contractData != "" {
 				contract = true
-<<<<<<< HEAD
 				byteCode := hex.EncodeToString(contractDataArray)
 				importer.ImportContract(normalizedAddress, byteCode)
-				if updateContracts {
-					internalTxs := importer.GetInternalTransactions(normalizedAddress)
-					for _, itx := range internalTxs {
-						log.Info().Str("From", itx.From.String()).Str("To", itx.To.String()).Int64("Value", itx.Value.Int64()).Msg("Internal Transaction")
-						importer.ImportInternalTransaction(normalizedAddress, itx)
-						token, err = importer.GetTokenBalance(normalizedAddress, itx.To.String())
-						if err != nil {
-							log.Info().Err(err).Str("Address", itx.To.String()).Msg("Cannot GetTokenBalance, in internal transaction")
-							go20 = false
-							continue
-						}
-						importer.ImportTokenHolder(normalizedAddress, itx.To.String(), token)
-						token, err = importer.GetTokenBalance(normalizedAddress, itx.From.String())
-						if err != nil {
-							log.Info().Err(err).Str("Address", itx.From.String()).Msg("Cannot GetTokenBalance, in internal transaction")
-							go20 = false
-							continue
-						}
-						importer.ImportTokenHolder(normalizedAddress, itx.From.String(), token)
-=======
 				tokenDetails, err = importer.GetTokenDetails(normalizedAddress)
 				if err != nil {
 					log.Info().Err(err).Str("Address", normalizedAddress).Msg("Cannot GetTokenDetails")
@@ -293,7 +267,6 @@
 						log.Info().Err(err).Str("Address", tokenHolderAddress).Msg("Cannot GetTokenBalance, in internal transaction")
 						go20 = false
 						continue
->>>>>>> 3a48bb90
 					}
 					importer.ImportTokenHolder(normalizedAddress, tokenHolderAddress, tokenHolder)
 				}
