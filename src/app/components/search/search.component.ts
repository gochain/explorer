/*CORE*/
import {Component} from '@angular/core';
import {Router} from '@angular/router';
/*SERVICES*/
import {LayoutService} from '../../services/layout.service';
import {ToastrService} from '../../modules/toastr/toastr.service';
import {CommonService} from '../../services/common.service';
/*UTILS*/
import {ROUTES} from '../../utils/constants';

@Component({
  selector: 'app-search',
  templateUrl: './search.component.html',
  styleUrls: ['./search.component.scss'],
})
export class SearchComponent {
  value = '';

  constructor(
    private router: Router,
    public layoutService: LayoutService,
    private toastrService: ToastrService,
    private commonService: CommonService,
  ) {
  }

  async search() {
    const value = this.value.trim();
    if (value.length === 42) {
      await this.router.navigate([`/${ROUTES.ADDRESS}/`, value]);
<<<<<<< HEAD
    } else if (value.length === 66) {
      await this.router.navigate([`/${ROUTES.TRANSACTION}/`, value]);
=======
    } else if (value.length === 66) {            
      this.commonService.checkBlockExist(value).subscribe(resp =>  {        
        this.router.navigate([`/${ROUTES.BLOCK}/`, value]);        
      }, error => {                      
        this.commonService.checkTransactionExist(value).subscribe(resp =>  {                  
            this.router.navigate([`/${ROUTES.TRANSACTION}/`, value]);      
          }, error => {                
            this.toastrService.warning('the data you entered is not valid');
        });        
      });
      
>>>>>>> 5a7c14b9
    } else if (value.length < 8 && /^\d+$/.test(value)) {
      await this.router.navigate([`/${ROUTES.BLOCK}/`, value]);
    } else {
      this.toastrService.warning('the data you entered is not valid');
      return;
    }

    this.layoutService.mobileSearchState.next(false);
  }
}<|MERGE_RESOLUTION|>--- conflicted
+++ resolved
@@ -28,22 +28,16 @@
     const value = this.value.trim();
     if (value.length === 42) {
       await this.router.navigate([`/${ROUTES.ADDRESS}/`, value]);
-<<<<<<< HEAD
     } else if (value.length === 66) {
-      await this.router.navigate([`/${ROUTES.TRANSACTION}/`, value]);
-=======
-    } else if (value.length === 66) {            
-      this.commonService.checkBlockExist(value).subscribe(resp =>  {        
-        this.router.navigate([`/${ROUTES.BLOCK}/`, value]);        
-      }, error => {                      
-        this.commonService.checkTransactionExist(value).subscribe(resp =>  {                  
-            this.router.navigate([`/${ROUTES.TRANSACTION}/`, value]);      
-          }, error => {                
+      this.commonService.checkBlockExist(value).subscribe(resp =>  {
+        this.router.navigate([`/${ROUTES.BLOCK}/`, value]);
+      }, error => {
+        this.commonService.checkTransactionExist(value).subscribe(resp =>  {
+          this.router.navigate([`/${ROUTES.TRANSACTION}/`, value]);
+          }, error => {
             this.toastrService.warning('the data you entered is not valid');
-        });        
+        });
       });
-      
->>>>>>> 5a7c14b9
     } else if (value.length < 8 && /^\d+$/.test(value)) {
       await this.router.navigate([`/${ROUTES.BLOCK}/`, value]);
     } else {
