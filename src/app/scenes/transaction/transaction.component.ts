/*CORE*/
import {Component, OnDestroy, OnInit} from '@angular/core';
import {ActivatedRoute, ParamMap} from '@angular/router';
import {interval, Observable, of, Subscription} from 'rxjs';
import {map, mergeMap, startWith, tap} from 'rxjs/operators';
import {fromPromise} from 'rxjs/internal-compatibility';
/*SERVICES*/
import {CommonService} from '../../services/common.service';
import {LayoutService} from '../../services/layout.service';
import {WalletService} from '../../modules/wallet/wallet.service';
import {MetaService} from '../../services/meta.service';
/*MODELS*/
import {Transaction} from '../../models/transaction.model';
/*UTILS*/
import {AutoUnsubscribe} from '../../decorators/auto-unsubscribe';
import {META_TITLES} from '../../utils/constants';

@Component({
  selector: 'app-transaction',
  templateUrl: './transaction.component.html',
  styleUrls: ['./transaction.component.scss']
})
@AutoUnsubscribe('_subsArr$')
export class TransactionComponent implements OnInit, OnDestroy {

  showUtf8 = false;
  tx: Transaction;

  recentBlockNumber$: Observable<number> = interval(5000).pipe(
    startWith(0),
    mergeMap(() => fromPromise(this._walletService.w3.eth.getBlockNumber())),
  );

  private _subsArr$: Subscription[] = [];

  constructor(private _commonService: CommonService,
              private _route: ActivatedRoute,
              private _layoutService: LayoutService,
              private _walletService: WalletService,
              private _metaService: MetaService,
  ) {
  }

  async ngOnInit() {
    this._layoutService.onLoading();
    this._subsArr$.push(
      this._route.paramMap.pipe(
        tap(() => {
          this._layoutService.onLoading();
        }),
        map((params: ParamMap) => params.get('id')),
        mergeMap((txHash: string) => this.getTx(txHash)),
      ).subscribe((tx: (Transaction | null)) => {
        tx.logs = JSON.stringify(JSON.parse(tx.logs), null, '\t');
        this.tx = tx;
        this._layoutService.offLoading();
      })
    );
    this._metaService.setTitle(META_TITLES.TRANSACTION.title);
  }

  ngOnDestroy(): void {
    this._layoutService.offLoading();
  }

  /**
   * getting tx from server
   * @param txHash
   */
  private getTx(txHash: string): Observable<Transaction | null> {
    return this._commonService.getTransaction(txHash).pipe(
      mergeMap((tx: Transaction | null) => {
        if (!tx) {
          return this._walletService.getTxData(txHash);
        }
        return of(tx);
      }),
    );
  }
<<<<<<< HEAD

  /**
   * getting tx from node in case of server haven't processed yet
   * @param txHash
   */
  private getPendingTx(txHash: string): Observable<Transaction | null> {
    return forkJoin([
      fromPromise(this._walletService.w3.eth.getTransaction(txHash)),
      fromPromise(this._walletService.w3.eth.getTransactionReceipt(txHash)),
    ]).pipe(
      filter((res: [Web3Tx, TransactionReceipt]) => !!res[0]),
      map((res: [Web3Tx, TransactionReceipt]) => {
        const tx: Web3Tx = res[0];
        const txReceipt = res[1];
        const finalTx: Transaction = new Transaction();
        finalTx.tx_hash = tx.hash;
        finalTx.value = tx.value;
        finalTx.gas_price = tx.gasPrice;
        finalTx.gas_limit = '' + tx.gas;
        finalTx.nonce = tx.nonce;
        finalTx.input_data = tx.input.replace(/^0x/, '');
        finalTx.from = tx.from;
        finalTx.to = tx.to;
        if (txReceipt) {
          finalTx.block_number = tx.blockNumber;
          finalTx.gas_fee = '' + (+tx.gasPrice * txReceipt.gasUsed);
          finalTx.contract_address = txReceipt.contractAddress;
          finalTx.status = txReceipt.status;
          finalTx.created_at = new Date();
        }
        return finalTx;
      }),
    );
  }
=======
>>>>>>> 9345e1f7
}<|MERGE_RESOLUTION|>--- conflicted
+++ resolved
@@ -77,41 +77,4 @@
       }),
     );
   }
-<<<<<<< HEAD
-
-  /**
-   * getting tx from node in case of server haven't processed yet
-   * @param txHash
-   */
-  private getPendingTx(txHash: string): Observable<Transaction | null> {
-    return forkJoin([
-      fromPromise(this._walletService.w3.eth.getTransaction(txHash)),
-      fromPromise(this._walletService.w3.eth.getTransactionReceipt(txHash)),
-    ]).pipe(
-      filter((res: [Web3Tx, TransactionReceipt]) => !!res[0]),
-      map((res: [Web3Tx, TransactionReceipt]) => {
-        const tx: Web3Tx = res[0];
-        const txReceipt = res[1];
-        const finalTx: Transaction = new Transaction();
-        finalTx.tx_hash = tx.hash;
-        finalTx.value = tx.value;
-        finalTx.gas_price = tx.gasPrice;
-        finalTx.gas_limit = '' + tx.gas;
-        finalTx.nonce = tx.nonce;
-        finalTx.input_data = tx.input.replace(/^0x/, '');
-        finalTx.from = tx.from;
-        finalTx.to = tx.to;
-        if (txReceipt) {
-          finalTx.block_number = tx.blockNumber;
-          finalTx.gas_fee = '' + (+tx.gasPrice * txReceipt.gasUsed);
-          finalTx.contract_address = txReceipt.contractAddress;
-          finalTx.status = txReceipt.status;
-          finalTx.created_at = new Date();
-        }
-        return finalTx;
-      }),
-    );
-  }
-=======
->>>>>>> 9345e1f7
 }