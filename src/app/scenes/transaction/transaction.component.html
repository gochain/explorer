--- conflicted
+++ resolved
@@ -1,22 +1,3 @@
-<<<<<<< HEAD
-<div class="main-top">
-  <div class="main-top__search">
-    <h1>Explore your block</h1>
-    <app-search></app-search>
-  </div>
-</div>
-<ng-container *ngIf="tx; else transactionNotFound">
-  <div class="uk-padding">
-    <div class="uk-overflow-auto list-holder">
-      <ul>
-        <li>
-          <p>Transaction hash</p>
-          <b>{{tx.tx_hash}}</b>
-        </li>
-        <li>
-          <p>Status</p>
-          <b>
-=======
 <div class="container">
   <ng-container *ngIf="tx; else transactionNotFound">
     <div class="card">
@@ -27,7 +8,6 @@
           <dd>{{tx.tx_hash}}</dd>
           <dt>Status</dt>
           <dd>
->>>>>>> 9345e1f7
             <ng-container *ngIf="tx.block_number ; else pendingTx;">
               <div class="badge {{tx.status ? 'badge-success' : 'badge-danger'}}">
                 {{tx.status ? 'Success' : 'Failed'}}
@@ -93,78 +73,6 @@
               <button class="btn btn-primary" [ngClass]="{'active': !showUtf8}" (click)="showUtf8 = false">HEX</button>
               <button class="btn btn-primary" [ngClass]="{'active': showUtf8}" (click)="showUtf8 = true">UTF-8</button>
             </div>
-<<<<<<< HEAD
-          </b>
-        </li>
-        <li *ngIf="tx.created_at">
-          <p>Processed at</p>
-          <b>{{tx.created_at | date: 'yyyy/MM/dd HH:mm:ss'}} ({{tx.created_at | timeAgo }})</b>
-        </li>
-        <li *ngIf="tx.status && tx.contract_address">
-          <p>Contract address</p>
-          <b>
-            <a routerLink="/addr/{{tx.contract_address}}">{{tx.contract_address}}</a>
-          </b>
-        </li>
-        <li>
-          <p>From</p>
-          <b>
-            <a routerLink="/addr/{{tx.from}}">{{tx.from}}</a>
-          </b>
-        </li>
-        <li *ngIf="tx.to">
-          <p>To</p>
-          <b>
-            <a routerLink="/addr/{{tx.to}}">{{tx.to}}</a>
-          </b>
-        </li>
-        <li>
-          <p>Value</p>
-          <b>{{tx.value | weiToGO | bigNumber}}</b>
-        </li>
-        <li>
-          <ul>
-            <li>
-              <p>Gas price</p>
-              <b>{{tx.gas_price| toGwei}}</b>
-            </li>
-            <li>
-              <p>Gas limit</p>
-              <b>{{tx.gas_limit | bigNumber}}</b>
-            </li>
-            <li *ngIf="tx.gas_fee">
-              <p>Gas used</p>
-              <b>{{tx.gas_fee / tx.gas_price | bigNumber}}</b>
-            </li>
-            <li *ngIf="tx.gas_fee">
-              <p>Gas fee</p>
-              <b>{{tx.gas_fee | weiToGO | bigNumber}}</b>
-            </li>
-          </ul>
-        </li>
-        <li>
-          <ul>
-            <li>
-              <p>Nonce</p>
-              <b>{{tx.nonce}}</b>
-            </li>
-          </ul>
-        </li>
-      </ul>
-    </div>
-    <div class="list-holder__footer">
-
-      <div>
-        <p>Input data
-          <span class="pull-r btn-group">
-            <button class="btn btn--sm" [ngClass]="{'btn--active': !showUtf8}" (click)="showUtf8 = false">HEX</button>
-            <button class="btn btn--sm" [ngClass]="{'btn--active': showUtf8}" (click)="showUtf8 = true">UTF-8</button>
-          </span>
-        </p>
-        <b>
-          <pre class="code">{{tx.input_data | hex2str: showUtf8}}</pre>
-        </b>
-=======
             <textarea
                 class="form-control code"
                 id="input_data"
@@ -182,7 +90,6 @@
             >{{tx.logs}}</textarea>
           </div>
         </form>
->>>>>>> 9345e1f7
       </div>
     </div>
   </ng-container>
