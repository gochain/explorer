<<<<<<< HEAD
<div class="container">
  <ng-container *ngIf="!!block; else blockNotFound">
    <div class="card">
      <div class="card-body">
        <div class="card-title"><img src="../../../assets/icons/blocks.svg"> Block</div>
        <dl>
          <dt>Block Number</dt>
          <dd>{{block.number}}</dd>
          <dt>Block Hash</dt>
          <dd>{{block.hash}}</dd>
          <dt>Created At</dt>
          <dd>{{block.created_at | date: 'yyyy/MM/dd HH:mm:ss'}} ({{block.created_at | timeAgo}})</dd>
          <dt>Parent block hash</dt>
          <dd><a routerLink="/block/{{block.parent_hash }}">{{block.parent_hash }}</a></dd>
          <dt>Signer</dt>
          <dd><a routerLink="/addr/{{block.miner}}">{{block.miner}}</a></dd>
          <dt>Gas Limit</dt>
          <dd>{{block.gas_limit | bigNumber}}</dd>
          <dt>Gas Used</dt>
          <dd>{{block.gas_used | bigNumber}}</dd>
          <dt>Nonce</dt>
          <dd>{{block.nonce}}</dd>
          <dt>Transactions Count</dt>
          <dd>{{block.tx_count}}</dd>
          <dt>Difficulty</dt>
          <dd>{{block.difficulty}}</dd>
          <dt>Extra Data</dt>
          <dd>{{block.extra_data}}</dd>
        </dl>
=======
<div class="main-top">
  <div class="main-top__search">
    <h1>Explore your block</h1>
    <app-search></app-search>
  </div>
</div>
<ng-container *ngIf="!!block; else blockNotFound">
  <div class="uk-margin">
    <div class="list-holder">
      <ul>
        <li>
          <p>Block Number</p>
          <b>{{block.number}}</b>
        </li>
        <li>
          <p>Block Hash</p>
          <b>{{block.hash }}</b>
        </li>
        <li>
          <p>Created At</p>
          <b>{{block.created_at | date: 'yyyy/MM/dd HH:mm:ss'}} ({{block.created_at | timeAgo }})</b>
        </li>
        <li>
          <p>Parent block hash</p>
          <b>
            <a routerLink="/block/{{block.parent_hash }}">{{block.parent_hash }}</a>
          </b>
        </li>
        <li>
          <p>Signer</p>
          <b>
            <a routerLink="/addr/{{block.miner}}">{{block.miner}}</a>
          </b>
        </li>
        <li>
          <ul>
            <li>
              <p>Gas Limit</p>
              <b>{{block.gas_limit | bigNumber}}</b>
            </li>
            <li>
              <p>Gas Used</p>
              <b>{{block.gas_used | bigNumber}}</b>
            </li>            
          </ul>
        </li>
        <li>
          <ul>
            <li>
              <p>Transactions Count</p>
              <b>{{block.tx_count }}</b>
            </li>
            <li>
              <p>Difficulty</p>
              <b>{{block.difficulty }}</b>
            </li>
          </ul>
        </li>
        <li>
        <ul>
          <li>
            <p>Extra Data</p>
            <b>{{block.extra.vanity }}</b>
          </li>                          
        </ul>
      </li>
        <ng-container *ngIf="block.extra.has_vote; else empty">
          <br/>
              <li>
                <p>Vote</p>
                <b>{{block.extra.auth ? "Add" : "Remove"}} {{block.extra.is_voter_election ? "voter" : "signer"}} {{block.extra.candidate}}</b>
              </li>  
        </ng-container>
      </ul>    
    </div>
  </div>
  <div class="p-b--20 p-t--20">
    <div class="uk-flex uk-flex-between">
      <h3>Transactions:</h3>
      <div class="uk-form-width-small" *ngIf="transactions.length">
        <select class="uk-select" [(ngModel)]="transactionQueryParams.limit">
          <option [ngValue]="10">10</option>
          <option [ngValue]="25">25</option>
          <option [ngValue]="50">50</option>
          <option [ngValue]="100">100</option>
        </select>
>>>>>>> 5a7c14b9
      </div>
    </div>
    <div class="card mt-4">
      <div class="card-body">
        <div class="card-title"><img src="../../../assets/icons/blocks.svg"> Transactions</div>
        <ng-container *ngIf="transactions.length; else empty">
          <ng-container *appViewportSize="['small']">
            <div class="data-list">
              <div class="data-list-item" *ngFor="let tx of transactions">
                <div class="data-list-row">
                  <div class="data-list-term">
                    Tx hash:
                  </div>
                  <div class="data-list-desc">
                    <a routerLink="/tx/{{tx.tx_hash}}">{{tx.tx_hash}}</a>
                  </div>
                </div>
                <div class="data-list-row">
                  <div class="data-list-term">
                    Processed:
                  </div>
                  <div class="data-list-desc">
                    {{tx.created_at | date: 'yyyy/MM/dd HH:mm:ss'}} ({{tx.created_at | timeAgo}})
                  </div>
                </div>
                <div class="data-list-row">
                  <div class="data-list-term">
                    From:
                  </div>
                  <div class="data-list-desc">
                    <a routerLink="/addr/{{tx.from}}">{{tx.from}}</a>
                  </div>
                </div>
                <div class="data-list-row">
                  <div class="data-list-term">
                    To:
                  </div>
                  <div class="data-list-desc">
                    <a routerLink="/addr/{{tx.to}}">{{tx.to}}</a>
                  </div>
                </div>
                <div class="data-list-row">
                  <div class="data-list-term">
                    Value (GO):
                  </div>
                  <div class="data-list-desc">
                    {{tx.value | weiToGO: false : true | bigNumber}}
                  </div>
                </div>
              </div>
            </div>
          </ng-container>
          <ng-container *appViewportSize="['medium', 'large']">
            <table class="table">
              <thead>
              <tr>
                <th class="w-20">Transaction hash</th>
                <th class="w-20">Processed at</th>
                <th class="w-20">From</th>
                <th class="w-20">To</th>
                <th class="w-20">Value (GO)</th>
              </tr>
              </thead>
              <tbody>
              <tr *ngFor="let tx of transactions">
                <td class="text-monospace text-truncate">
                  <a class="ws-p" routerLink="/tx/{{tx.tx_hash}}">{{tx.tx_hash}}</a></td>
                <td class="text-nowrap">
                  {{tx.created_at | date: 'yyyy/MM/dd HH:mm:ss'}} ({{tx.created_at | timeAgo }})
                </td>
                <td class="text-monospace text-truncate">
                  <a class="ws-p" routerLink="/addr/{{tx.from}}">{{tx.from}}</a>
                </td>
                <td class="text-monospace text-truncate">
                  <a class="ws-p" routerLink="/addr/{{tx.to}}">{{tx.to}}</a>
                </td>
                <td>
                  {{tx.value | weiToGO: false : true | bigNumber}}
                </td>
              </tr>
              </tbody>
            </table>
          </ng-container>
          <div class="mt-4">
            <app-pagination [queryParam]="transactionQueryParams"></app-pagination>
          </div>
        </ng-container>
        <ng-template #empty>
          <div class="empty">No transactions</div>
        </ng-template>
      </div>
    </div>
  </ng-container>
  <ng-template #blockNotFound>
    <app-info text="Block not found"></app-info>
  </ng-template>
</div><|MERGE_RESOLUTION|>--- conflicted
+++ resolved
@@ -1,4 +1,3 @@
-<<<<<<< HEAD
 <div class="container">
   <ng-container *ngIf="!!block; else blockNotFound">
     <div class="card">
@@ -26,96 +25,12 @@
           <dt>Difficulty</dt>
           <dd>{{block.difficulty}}</dd>
           <dt>Extra Data</dt>
-          <dd>{{block.extra_data}}</dd>
+          <dd>{{block.extra.vanity}}</dd>
+          <ng-container *ngIf="block.extra.has_vote; else empty">
+            <dt>Vote</dt>
+            <dd>{{block.extra.auth ? "Add" : "Remove"}} {{block.extra.is_voter_election ? "voter" : "signer"}} {{block.extra.candidate}}</dd>
+          </ng-container>
         </dl>
-=======
-<div class="main-top">
-  <div class="main-top__search">
-    <h1>Explore your block</h1>
-    <app-search></app-search>
-  </div>
-</div>
-<ng-container *ngIf="!!block; else blockNotFound">
-  <div class="uk-margin">
-    <div class="list-holder">
-      <ul>
-        <li>
-          <p>Block Number</p>
-          <b>{{block.number}}</b>
-        </li>
-        <li>
-          <p>Block Hash</p>
-          <b>{{block.hash }}</b>
-        </li>
-        <li>
-          <p>Created At</p>
-          <b>{{block.created_at | date: 'yyyy/MM/dd HH:mm:ss'}} ({{block.created_at | timeAgo }})</b>
-        </li>
-        <li>
-          <p>Parent block hash</p>
-          <b>
-            <a routerLink="/block/{{block.parent_hash }}">{{block.parent_hash }}</a>
-          </b>
-        </li>
-        <li>
-          <p>Signer</p>
-          <b>
-            <a routerLink="/addr/{{block.miner}}">{{block.miner}}</a>
-          </b>
-        </li>
-        <li>
-          <ul>
-            <li>
-              <p>Gas Limit</p>
-              <b>{{block.gas_limit | bigNumber}}</b>
-            </li>
-            <li>
-              <p>Gas Used</p>
-              <b>{{block.gas_used | bigNumber}}</b>
-            </li>            
-          </ul>
-        </li>
-        <li>
-          <ul>
-            <li>
-              <p>Transactions Count</p>
-              <b>{{block.tx_count }}</b>
-            </li>
-            <li>
-              <p>Difficulty</p>
-              <b>{{block.difficulty }}</b>
-            </li>
-          </ul>
-        </li>
-        <li>
-        <ul>
-          <li>
-            <p>Extra Data</p>
-            <b>{{block.extra.vanity }}</b>
-          </li>                          
-        </ul>
-      </li>
-        <ng-container *ngIf="block.extra.has_vote; else empty">
-          <br/>
-              <li>
-                <p>Vote</p>
-                <b>{{block.extra.auth ? "Add" : "Remove"}} {{block.extra.is_voter_election ? "voter" : "signer"}} {{block.extra.candidate}}</b>
-              </li>  
-        </ng-container>
-      </ul>    
-    </div>
-  </div>
-  <div class="p-b--20 p-t--20">
-    <div class="uk-flex uk-flex-between">
-      <h3>Transactions:</h3>
-      <div class="uk-form-width-small" *ngIf="transactions.length">
-        <select class="uk-select" [(ngModel)]="transactionQueryParams.limit">
-          <option [ngValue]="10">10</option>
-          <option [ngValue]="25">25</option>
-          <option [ngValue]="50">50</option>
-          <option [ngValue]="100">100</option>
-        </select>
->>>>>>> 5a7c14b9
       </div>
     </div>
     <div class="card mt-4">
