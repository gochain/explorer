@import "scss/functions";
@import "scss/variables";
@import "scss/mixins";
@import "scss/root";
@import "scss/reboot";
@import "scss/type";
@import "scss/images";
@import "scss/code";
@import "scss/grid";
@import "scss/tables";
@import "scss/forms";
@import "scss/buttons";
@import "scss/transitions";
/*@import "scss/dropdown";*/
@import "scss/button-group";
@import "scss/input-group";
@import "scss/custom-forms";
@import "scss/nav";
@import "scss/navbar";
@import "scss/card";
/*@import "scss/breadcrumb";*/
@import "scss/pagination";
@import "scss/badge";
/*@import "scss/jumbotron";*/
@import "scss/alert";
/*@import "scss/progress";*/
/*@import "scss/media";*/
//@import "scss/list-group";
@import "scss/close";
/*@import "scss/toasts";*/
/*@import "scss/modal";*/
/*@import "scss/tooltip";*/
/*@import "scss/popover";*/
/*@import "scss/carousel";*/
/*@import "scss/spinners";*/
@import "scss/utilities";
@import "scss/data-list";

.ws {
  &-p {
    white-space: pre !important;
    // font-family: monospace;
  }
}

<<<<<<< HEAD
.full-width {
  width: 100%;
}

/* This fills the remaining space, by using flexbox. Every toolbar row uses a flexbox row layout. */
.fill-remaining-space {
  flex: 1 1 auto;
}

body {
  margin: 0;
  font-size: 14px;
  overflow-y: scroll;

  &.dark {
    background: #2d224d;
    *:not(a):not(input):not(select):not(option):not(optgroup):not(textarea):not(.code):not(.switch__icon):not(b):not(.btn) {
      color: #eee !important;
    }

    .uk-link, a {
      color: #02F48E;
    }

    .logo {
      fill: #fff;
      stroke: #fff;
    }

    .bg-gradient {
      background-color: #140d28;
      color: #fff;
    }

    .uk-table-striped tbody tr:nth-of-type(odd), .uk-table-striped > tr:nth-of-type(odd) {
      background: #3f2e79;
      border: none;
    }

    .uk-table-striped svg path {
      fill: #fff;
    }

    .tr-card {
      background: #140d28;
    }

    .main-top {
      &:before {
        content: none;
      }
    }

    .list-holder {
      background: #140d28;

      &__footer {
        background: #332563;
        box-shadow: 0px 0px 45px rgba(31, 49, 75, 0.3);

        div {
          b {
            color: #02F48E;
          }
        }
      }

      b {
        color: #02F48E !important;
      }
    }
  }
  &.light {
    background: #fff;

    .uk-link, a {
      color: #06A5FF;
    }

    .logo {
      fill: #333;
      stroke: #333;
    }

    .bg-gradient {
      background-color: #fefefe;
      color: #333;
    }

    .uk-table-striped tbody tr:nth-of-type(odd), .uk-table-striped > tr:nth-of-type(odd) {
      background: #F1F1F1;
      border: none;
    }

    th {
      color: #000;
    }

    .uk-table-striped, svg path {
      fill: #000;
    }
    .wal {
      &:before {
        content: '';
        position: absolute;
        top: 0;
        bottom: 0;
        left: 0;
        right: 0;
        background: rgba(255, 255, 255, .8);
      }
    }
  }
}

.logo {
  stroke-miterlimit: 10;

  .cls-1, .cls-2, .cls-3 {
    stroke-miterlimit: 10;
  }
  .cls-1 {
    stroke-width: 4px;
  }
  .cls-3 {
    stroke-width: 18px;
  }
}

.uk-table-small {
  font-size: 12px;

  th {
    font-size: 12px;
  }
}

.icon {
  margin-right: 10px;
}

.empty {
  padding: 20px 0;
}
=======
>>>>>>> 9345e1f7

.code {
  white-space: pre-wrap;
  word-wrap: break-word;
  background-color: #f5f5f5;
  border: 1px solid #ccc;
  font-size: 13px;
  display: block;
  word-break: break-all;
  font-family: Menlo, Monaco, Consolas, "Courier New", monospace;
  line-height: 1.42857;
  color: #333;
}<|MERGE_RESOLUTION|>--- conflicted
+++ resolved
@@ -43,153 +43,6 @@
   }
 }
 
-<<<<<<< HEAD
-.full-width {
-  width: 100%;
-}
-
-/* This fills the remaining space, by using flexbox. Every toolbar row uses a flexbox row layout. */
-.fill-remaining-space {
-  flex: 1 1 auto;
-}
-
-body {
-  margin: 0;
-  font-size: 14px;
-  overflow-y: scroll;
-
-  &.dark {
-    background: #2d224d;
-    *:not(a):not(input):not(select):not(option):not(optgroup):not(textarea):not(.code):not(.switch__icon):not(b):not(.btn) {
-      color: #eee !important;
-    }
-
-    .uk-link, a {
-      color: #02F48E;
-    }
-
-    .logo {
-      fill: #fff;
-      stroke: #fff;
-    }
-
-    .bg-gradient {
-      background-color: #140d28;
-      color: #fff;
-    }
-
-    .uk-table-striped tbody tr:nth-of-type(odd), .uk-table-striped > tr:nth-of-type(odd) {
-      background: #3f2e79;
-      border: none;
-    }
-
-    .uk-table-striped svg path {
-      fill: #fff;
-    }
-
-    .tr-card {
-      background: #140d28;
-    }
-
-    .main-top {
-      &:before {
-        content: none;
-      }
-    }
-
-    .list-holder {
-      background: #140d28;
-
-      &__footer {
-        background: #332563;
-        box-shadow: 0px 0px 45px rgba(31, 49, 75, 0.3);
-
-        div {
-          b {
-            color: #02F48E;
-          }
-        }
-      }
-
-      b {
-        color: #02F48E !important;
-      }
-    }
-  }
-  &.light {
-    background: #fff;
-
-    .uk-link, a {
-      color: #06A5FF;
-    }
-
-    .logo {
-      fill: #333;
-      stroke: #333;
-    }
-
-    .bg-gradient {
-      background-color: #fefefe;
-      color: #333;
-    }
-
-    .uk-table-striped tbody tr:nth-of-type(odd), .uk-table-striped > tr:nth-of-type(odd) {
-      background: #F1F1F1;
-      border: none;
-    }
-
-    th {
-      color: #000;
-    }
-
-    .uk-table-striped, svg path {
-      fill: #000;
-    }
-    .wal {
-      &:before {
-        content: '';
-        position: absolute;
-        top: 0;
-        bottom: 0;
-        left: 0;
-        right: 0;
-        background: rgba(255, 255, 255, .8);
-      }
-    }
-  }
-}
-
-.logo {
-  stroke-miterlimit: 10;
-
-  .cls-1, .cls-2, .cls-3 {
-    stroke-miterlimit: 10;
-  }
-  .cls-1 {
-    stroke-width: 4px;
-  }
-  .cls-3 {
-    stroke-width: 18px;
-  }
-}
-
-.uk-table-small {
-  font-size: 12px;
-
-  th {
-    font-size: 12px;
-  }
-}
-
-.icon {
-  margin-right: 10px;
-}
-
-.empty {
-  padding: 20px 0;
-}
-=======
->>>>>>> 9345e1f7
 
 .code {
   white-space: pre-wrap;
