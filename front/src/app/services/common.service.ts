/*CORE*/
import {Injectable} from '@angular/core';
<<<<<<< HEAD
import {BehaviorSubject, Observable} from 'rxjs';
import {filter, flatMap, map, tap} from 'rxjs/operators';
=======
import {BehaviorSubject, forkJoin, Observable} from 'rxjs';
import {filter, flatMap, map, take, tap} from 'rxjs/operators';
>>>>>>> 29348942
import {Resolve} from '@angular/router';
/*SERVICES*/
import {ApiService} from './api.service';
/*MODELS*/
import {BlockList} from '../models/block_list.model';
import {Block} from '../models/block.model';
import {Transaction} from '../models/transaction.model';
import {Address} from '../models/address.model';
import {RichList} from '../models/rich_list.model';
import {Holder} from '../models/holder.model';
import {InternalTransaction} from '../models/internal-transaction.model';
import {Stats} from '../models/stats.model';
import {Contract} from '../models/contract.model';
import {SignerData, SignerStat} from '../models/signer-stats';
import {SignerNode} from '../models/signer-node';
/*UTILS*/
import {ContractAbi} from '../utils/types';
import {objIsEmpty} from '../utils/functions';

@Injectable()
export class CommonService implements Resolve<string> {
  contractsCache = {};

  private _rpcProvider$: BehaviorSubject<string>;

  get rpcProvider$(): Observable<string> {
    if (!this._rpcProvider$) {
      this._rpcProvider$ = new BehaviorSubject(null);
      return this.getRpcProvider().pipe(
        tap(value => this._rpcProvider$.next(value)),
      );
    }
    return this._rpcProvider$.pipe(
      filter(value => !!value),
      take(1),
    );
  }

  private _signers$: BehaviorSubject<any>;

  get signers$(): Observable<SignerNode> {
    if (!this._signers$) {
      this._signers$ = new BehaviorSubject<any>(null);
      this._apiService.get('/signers/list').subscribe(value => {
        this._signers$.next(value);
      });
    }
    return this._signers$.pipe(
      filter(value => !!value),
      take(1),
    );
  }

  constructor(private _apiService: ApiService) {
  }

  /**
   * getting RpcProvider
   */
  resolve(): Observable<string> {
    return this.rpcProvider$;
  }

  getRpcProvider(): Observable<string> {
    return this._apiService.get('/rpc_provider');
  }

  getAbi(): Observable<ContractAbi> {
    return this._apiService.get('/assets/data/abi.json', null, true);
  }

  getApiUrl(): string {
    return this._apiService.apiURL;
  }

  getRecentBlocks(): Observable<BlockList> {
    return this._apiService.get('/blocks');
  }

  getBlock(blockNum: number | string, data?: any): Observable<Block> {
    return forkJoin([
      this.signers$,
      this._apiService.get('/blocks/' + blockNum, data),
    ]).pipe(
      map(([signers, block]: [SignerNode, Block]) => {
        block.signerDetails = signers[block.miner.toLowerCase()] || null;
        if (block.extra && block.extra.candidate) {
          block.extra.signerDetails = signers[block.extra.candidate.toLowerCase()] || null;
        }
        return block;
      }),
    );
  }

  checkBlockExist(blockHash: string) {
    return this._apiService.head('/blocks/' + blockHash);
  }

  checkTransactionExist(blockHash: string) {
    return this._apiService.head('/transaction/' + blockHash);
  }


  getBlockTransactions(blockNum: number | string, data?: any) {
    return this._apiService.get('/blocks/' + blockNum + '/transactions', data);
  }

  getTransaction(txHash: string): Observable<Transaction | null> {
    return this._apiService.get('/transaction/' + txHash);
  }

  getAddress(addrHash: string): Observable<Address> {
    return forkJoin([
      this.signers$,
      this._apiService.get('/address/' + addrHash),
    ]).pipe(
      map(([signers, address]: [SignerNode, Address]) => {
        address.signerDetails = signers[address.address.toLowerCase()] || null;
        return address;
      })
    );
  }

  getAddressTransactions(addrHash: string, data?: any): Observable<Transaction[]> {
    return this._apiService.get('/address/' + addrHash + '/transactions', data);
  }

  getAddressHolders(addrHash: string, data?: any): Observable<Holder[]> {
    return this._apiService.get('/address/' + addrHash + '/holders', data);
  }

  getAddressTokens(addrHash: string, data?: any): Observable<any> {
    return this._apiService.get(`/address/${addrHash}/owned_tokens`, data);
  }

  getAddressInternalTransaction(addrHash: string, data?: any): Observable<InternalTransaction[]> {
    return this._apiService.get('/address/' + addrHash + '/internal_transactions', data);
  }

  getContract(addrHash: string): Observable<Contract> {
    return this._apiService.get('/address/' + addrHash + '/contract');
  }

  getRichlist(data?: any): Observable<RichList> {
    return this._apiService.get('/richlist', data);
  }

  getContractsList(data?: any): Observable<Address[]> {
    return this._apiService.get('/contracts', data).pipe(
      map(v => v || []),
    );
  }

  getStats(): Observable<Stats> {
    return this._apiService.get('/stats');
  }

  getSignerStats(): Observable<SignerStat[]> {
    return this.signers$.pipe(
      flatMap((signers: SignerNode) => {
        return this._apiService.get('/signers/stats').pipe(
          tap((stats: SignerStat[]) => {
            if (objIsEmpty(signers)) {
              return;
            }
            stats.forEach((stat: SignerStat) => {
              stat.signer_stats.forEach((signer: SignerData) => {
                signer.data = signers[signer.signer_address];
              });
            });
          }),
        );
      }),
    );
  }
}<|MERGE_RESOLUTION|>--- conflicted
+++ resolved
@@ -1,12 +1,7 @@
 /*CORE*/
 import {Injectable} from '@angular/core';
-<<<<<<< HEAD
-import {BehaviorSubject, Observable} from 'rxjs';
-import {filter, flatMap, map, tap} from 'rxjs/operators';
-=======
 import {BehaviorSubject, forkJoin, Observable} from 'rxjs';
 import {filter, flatMap, map, take, tap} from 'rxjs/operators';
->>>>>>> 29348942
 import {Resolve} from '@angular/router';
 /*SERVICES*/
 import {ApiService} from './api.service';
